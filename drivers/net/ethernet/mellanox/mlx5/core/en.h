/*
 * Copyright (c) 2015-2016, Mellanox Technologies. All rights reserved.
 *
 * This software is available to you under a choice of one of two
 * licenses.  You may choose to be licensed under the terms of the GNU
 * General Public License (GPL) Version 2, available from the file
 * COPYING in the main directory of this source tree, or the
 * OpenIB.org BSD license below:
 *
 *     Redistribution and use in source and binary forms, with or
 *     without modification, are permitted provided that the following
 *     conditions are met:
 *
 *      - Redistributions of source code must retain the above
 *        copyright notice, this list of conditions and the following
 *        disclaimer.
 *
 *      - Redistributions in binary form must reproduce the above
 *        copyright notice, this list of conditions and the following
 *        disclaimer in the documentation and/or other materials
 *        provided with the distribution.
 *
 * THE SOFTWARE IS PROVIDED "AS IS", WITHOUT WARRANTY OF ANY KIND,
 * EXPRESS OR IMPLIED, INCLUDING BUT NOT LIMITED TO THE WARRANTIES OF
 * MERCHANTABILITY, FITNESS FOR A PARTICULAR PURPOSE AND
 * NONINFRINGEMENT. IN NO EVENT SHALL THE AUTHORS OR COPYRIGHT HOLDERS
 * BE LIABLE FOR ANY CLAIM, DAMAGES OR OTHER LIABILITY, WHETHER IN AN
 * ACTION OF CONTRACT, TORT OR OTHERWISE, ARISING FROM, OUT OF OR IN
 * CONNECTION WITH THE SOFTWARE OR THE USE OR OTHER DEALINGS IN THE
 * SOFTWARE.
 */
#ifndef __MLX5_EN_H__
#define __MLX5_EN_H__

#include <linux/if_vlan.h>
#include <linux/etherdevice.h>
#include <linux/timecounter.h>
#include <linux/net_tstamp.h>
#include <linux/ptp_clock_kernel.h>
#include <linux/mlx5/driver.h>
#include <linux/mlx5/qp.h>
#include <linux/mlx5/cq.h>
#include <linux/mlx5/port.h>
#include <linux/mlx5/vport.h>
#include <linux/mlx5/transobj.h>
#include <linux/rhashtable.h>
#include <net/switchdev.h>
#include "wq.h"
#include "mlx5_core.h"
#include "en_stats.h"

#define MLX5_SET_CFG(p, f, v) MLX5_SET(create_flow_group_in, p, f, v)

#define MLX5E_MAX_NUM_TC	8

#define MLX5E_PARAMS_MINIMUM_LOG_SQ_SIZE                0x6
#define MLX5E_PARAMS_DEFAULT_LOG_SQ_SIZE                0xa
#define MLX5E_PARAMS_MAXIMUM_LOG_SQ_SIZE                0xd

#define MLX5E_PARAMS_MINIMUM_LOG_RQ_SIZE                0x1
#define MLX5E_PARAMS_DEFAULT_LOG_RQ_SIZE                0xa
#define MLX5E_PARAMS_MAXIMUM_LOG_RQ_SIZE                0xd

#define MLX5E_PARAMS_MINIMUM_LOG_RQ_SIZE_MPW            0x1
#define MLX5E_PARAMS_DEFAULT_LOG_RQ_SIZE_MPW            0x3
#define MLX5E_PARAMS_MAXIMUM_LOG_RQ_SIZE_MPW            0x6

#define MLX5_RX_HEADROOM NET_SKB_PAD

#define MLX5_MPWRQ_LOG_STRIDE_SIZE		6  /* >= 6, HW restriction */
#define MLX5_MPWRQ_LOG_STRIDE_SIZE_CQE_COMPRESS	8  /* >= 6, HW restriction */
#define MLX5_MPWRQ_LOG_WQE_SZ			18
#define MLX5_MPWRQ_WQE_PAGE_ORDER  (MLX5_MPWRQ_LOG_WQE_SZ - PAGE_SHIFT > 0 ? \
				    MLX5_MPWRQ_LOG_WQE_SZ - PAGE_SHIFT : 0)
#define MLX5_MPWRQ_PAGES_PER_WQE		BIT(MLX5_MPWRQ_WQE_PAGE_ORDER)
#define MLX5_MPWRQ_STRIDES_PER_PAGE		(MLX5_MPWRQ_NUM_STRIDES >> \
						 MLX5_MPWRQ_WQE_PAGE_ORDER)

#define MLX5_MTT_OCTW(npages) (ALIGN(npages, 8) / 2)
#define MLX5E_REQUIRED_MTTS(wqes)		\
	(wqes * ALIGN(MLX5_MPWRQ_PAGES_PER_WQE, 8))
#define MLX5E_VALID_NUM_MTTS(num_mtts) (MLX5_MTT_OCTW(num_mtts) - 1 <= U16_MAX)

#define MLX5_UMR_ALIGN				(2048)
#define MLX5_MPWRQ_SMALL_PACKET_THRESHOLD	(128)

#define MLX5E_PARAMS_DEFAULT_LRO_WQE_SZ                 (64 * 1024)
#define MLX5E_DEFAULT_LRO_TIMEOUT                       32
#define MLX5E_LRO_TIMEOUT_ARR_SIZE                      4

#define MLX5E_PARAMS_DEFAULT_RX_CQ_MODERATION_USEC      0x10
#define MLX5E_PARAMS_DEFAULT_RX_CQ_MODERATION_USEC_FROM_CQE 0x3
#define MLX5E_PARAMS_DEFAULT_RX_CQ_MODERATION_PKTS      0x20
#define MLX5E_PARAMS_DEFAULT_TX_CQ_MODERATION_USEC      0x10
#define MLX5E_PARAMS_DEFAULT_TX_CQ_MODERATION_PKTS      0x20
#define MLX5E_PARAMS_DEFAULT_MIN_RX_WQES                0x80
#define MLX5E_PARAMS_DEFAULT_MIN_RX_WQES_MPW            0x2

#define MLX5E_LOG_INDIR_RQT_SIZE       0x7
#define MLX5E_INDIR_RQT_SIZE           BIT(MLX5E_LOG_INDIR_RQT_SIZE)
#define MLX5E_MAX_NUM_CHANNELS         (MLX5E_INDIR_RQT_SIZE >> 1)
#define MLX5E_MAX_NUM_SQS              (MLX5E_MAX_NUM_CHANNELS * MLX5E_MAX_NUM_TC)
#define MLX5E_TX_CQ_POLL_BUDGET        128
#define MLX5E_UPDATE_STATS_INTERVAL    200 /* msecs */
#define MLX5E_SQ_BF_BUDGET             16

#define MLX5E_ICOSQ_MAX_WQEBBS \
	(DIV_ROUND_UP(sizeof(struct mlx5e_umr_wqe), MLX5_SEND_WQE_BB))

#define MLX5E_XDP_MIN_INLINE (ETH_HLEN + VLAN_HLEN)
#define MLX5E_XDP_IHS_DS_COUNT \
	DIV_ROUND_UP(MLX5E_XDP_MIN_INLINE - 2, MLX5_SEND_WQE_DS)
#define MLX5E_XDP_TX_DS_COUNT \
	(MLX5E_XDP_IHS_DS_COUNT + \
	 (sizeof(struct mlx5e_tx_wqe) / MLX5_SEND_WQE_DS) + 1 /* SG DS */)
#define MLX5E_XDP_TX_WQEBBS \
	DIV_ROUND_UP(MLX5E_XDP_TX_DS_COUNT, MLX5_SEND_WQEBB_NUM_DS)

#define MLX5E_NUM_MAIN_GROUPS 9

static inline u16 mlx5_min_rx_wqes(int wq_type, u32 wq_size)
{
	switch (wq_type) {
	case MLX5_WQ_TYPE_LINKED_LIST_STRIDING_RQ:
		return min_t(u16, MLX5E_PARAMS_DEFAULT_MIN_RX_WQES_MPW,
			     wq_size / 2);
	default:
		return min_t(u16, MLX5E_PARAMS_DEFAULT_MIN_RX_WQES,
			     wq_size / 2);
	}
}

static inline int mlx5_min_log_rq_size(int wq_type)
{
	switch (wq_type) {
	case MLX5_WQ_TYPE_LINKED_LIST_STRIDING_RQ:
		return MLX5E_PARAMS_MINIMUM_LOG_RQ_SIZE_MPW;
	default:
		return MLX5E_PARAMS_MINIMUM_LOG_RQ_SIZE;
	}
}

static inline int mlx5_max_log_rq_size(int wq_type)
{
	switch (wq_type) {
	case MLX5_WQ_TYPE_LINKED_LIST_STRIDING_RQ:
		return MLX5E_PARAMS_MAXIMUM_LOG_RQ_SIZE_MPW;
	default:
		return MLX5E_PARAMS_MAXIMUM_LOG_RQ_SIZE;
	}
}

struct mlx5e_tx_wqe {
	struct mlx5_wqe_ctrl_seg ctrl;
	struct mlx5_wqe_eth_seg  eth;
};

struct mlx5e_rx_wqe {
	struct mlx5_wqe_srq_next_seg  next;
	struct mlx5_wqe_data_seg      data;
};

struct mlx5e_umr_wqe {
	struct mlx5_wqe_ctrl_seg       ctrl;
	struct mlx5_wqe_umr_ctrl_seg   uctrl;
	struct mlx5_mkey_seg           mkc;
	struct mlx5_wqe_data_seg       data;
};

extern const char mlx5e_self_tests[][ETH_GSTRING_LEN];

static const char mlx5e_priv_flags[][ETH_GSTRING_LEN] = {
	"rx_cqe_moder",
	"rx_cqe_compress",
};

enum mlx5e_priv_flag {
	MLX5E_PFLAG_RX_CQE_BASED_MODER = (1 << 0),
	MLX5E_PFLAG_RX_CQE_COMPRESS = (1 << 1),
};

#define MLX5E_SET_PFLAG(priv, pflag, enable)			\
	do {							\
		if (enable)					\
			(priv)->params.pflags |= (pflag);	\
		else						\
			(priv)->params.pflags &= ~(pflag);	\
	} while (0)

#define MLX5E_GET_PFLAG(priv, pflag) (!!((priv)->params.pflags & (pflag)))

#ifdef CONFIG_MLX5_CORE_EN_DCB
#define MLX5E_MAX_BW_ALLOC 100 /* Max percentage of BW allocation */
#endif

struct mlx5e_cq_moder {
	u16 usec;
	u16 pkts;
};

struct mlx5e_params {
	u8  log_sq_size;
	u8  rq_wq_type;
	u8  mpwqe_log_stride_sz;
	u8  mpwqe_log_num_strides;
	u8  log_rq_size;
	u16 num_channels;
	u8  num_tc;
	u8  rx_cq_period_mode;
	bool rx_cqe_compress_def;
	struct mlx5e_cq_moder rx_cq_moderation;
	struct mlx5e_cq_moder tx_cq_moderation;
	u16 min_rx_wqes;
	bool lro_en;
	u32 lro_wqe_sz;
	u16 tx_max_inline;
	u8  tx_min_inline_mode;
	u8  rss_hfunc;
	u8  toeplitz_hash_key[40];
	u32 indirection_rqt[MLX5E_INDIR_RQT_SIZE];
	bool vlan_strip_disable;
	bool rx_am_enabled;
	u32 lro_timeout;
<<<<<<< HEAD
=======
	u32 pflags;
};

#ifdef CONFIG_MLX5_CORE_EN_DCB
struct mlx5e_cee_config {
	/* bw pct for priority group */
	u8                         pg_bw_pct[CEE_DCBX_MAX_PGS];
	u8                         prio_to_pg_map[CEE_DCBX_MAX_PRIO];
	bool                       pfc_setting[CEE_DCBX_MAX_PRIO];
	bool                       pfc_enable;
>>>>>>> c470abd4
};

enum {
	MLX5_DCB_CHG_RESET,
	MLX5_DCB_NO_CHG,
	MLX5_DCB_CHG_NO_RESET,
};

struct mlx5e_dcbx {
	enum mlx5_dcbx_oper_mode   mode;
	struct mlx5e_cee_config    cee_cfg; /* pending configuration */

	/* The only setting that cannot be read from FW */
	u8                         tc_tsa[IEEE_8021QAZ_MAX_TCS];
};
#endif

struct mlx5e_tstamp {
	rwlock_t                   lock;
	struct cyclecounter        cycles;
	struct timecounter         clock;
	struct hwtstamp_config     hwtstamp_config;
	u32                        nominal_c_mult;
	unsigned long              overflow_period;
	struct delayed_work        overflow_work;
	struct mlx5_core_dev      *mdev;
	struct ptp_clock          *ptp;
	struct ptp_clock_info      ptp_info;
};

enum {
	MLX5E_RQ_STATE_ENABLED,
	MLX5E_RQ_STATE_UMR_WQE_IN_PROGRESS,
	MLX5E_RQ_STATE_AM,
};

struct mlx5e_cq {
	/* data path - accessed per cqe */
	struct mlx5_cqwq           wq;

	/* data path - accessed per napi poll */
	u16                        event_ctr;
	struct napi_struct        *napi;
	struct mlx5_core_cq        mcq;
	struct mlx5e_channel      *channel;
	struct mlx5e_priv         *priv;

	/* cqe decompression */
	struct mlx5_cqe64          title;
	struct mlx5_mini_cqe8      mini_arr[MLX5_MINI_CQE_ARRAY_SIZE];
	u8                         mini_arr_idx;
	u16                        decmprs_left;
	u16                        decmprs_wqe_counter;

	/* control */
	struct mlx5_frag_wq_ctrl   wq_ctrl;
} ____cacheline_aligned_in_smp;

struct mlx5e_rq;
typedef void (*mlx5e_fp_handle_rx_cqe)(struct mlx5e_rq *rq,
				       struct mlx5_cqe64 *cqe);
typedef int (*mlx5e_fp_alloc_wqe)(struct mlx5e_rq *rq, struct mlx5e_rx_wqe *wqe,
				  u16 ix);

typedef void (*mlx5e_fp_dealloc_wqe)(struct mlx5e_rq *rq, u16 ix);

struct mlx5e_dma_info {
	struct page	*page;
	dma_addr_t	addr;
};

struct mlx5e_rx_am_stats {
	int ppms; /* packets per msec */
	int epms; /* events per msec */
};

struct mlx5e_rx_am_sample {
	ktime_t		time;
	unsigned int	pkt_ctr;
	u16		event_ctr;
};

struct mlx5e_rx_am { /* Adaptive Moderation */
	u8					state;
	struct mlx5e_rx_am_stats		prev_stats;
	struct mlx5e_rx_am_sample		start_sample;
	struct work_struct			work;
	u8					profile_ix;
	u8					mode;
	u8					tune_state;
	u8					steps_right;
	u8					steps_left;
	u8					tired;
};

/* a single cache unit is capable to serve one napi call (for non-striding rq)
 * or a MPWQE (for striding rq).
 */
#define MLX5E_CACHE_UNIT	(MLX5_MPWRQ_PAGES_PER_WQE > NAPI_POLL_WEIGHT ? \
				 MLX5_MPWRQ_PAGES_PER_WQE : NAPI_POLL_WEIGHT)
#define MLX5E_CACHE_SIZE	(2 * roundup_pow_of_two(MLX5E_CACHE_UNIT))
struct mlx5e_page_cache {
	u32 head;
	u32 tail;
	struct mlx5e_dma_info page_cache[MLX5E_CACHE_SIZE];
};

struct mlx5e_rq {
	/* data path */
	struct mlx5_wq_ll      wq;

	union {
		struct mlx5e_dma_info *dma_info;
		struct {
			struct mlx5e_mpw_info *info;
			void                  *mtt_no_align;
		} mpwqe;
	};
	struct {
		u8             page_order;
		u32            wqe_sz;    /* wqe data buffer size */
		u8             map_dir;   /* dma map direction */
	} buff;
	__be32                 mkey_be;

	struct device         *pdev;
	struct net_device     *netdev;
	struct mlx5e_tstamp   *tstamp;
	struct mlx5e_rq_stats  stats;
	struct mlx5e_cq        cq;
	struct mlx5e_page_cache page_cache;

	mlx5e_fp_handle_rx_cqe handle_rx_cqe;
	mlx5e_fp_alloc_wqe     alloc_wqe;
	mlx5e_fp_dealloc_wqe   dealloc_wqe;

	unsigned long          state;
	int                    ix;

	struct mlx5e_rx_am     am; /* Adaptive Moderation */
	struct bpf_prog       *xdp_prog;

	/* control */
	struct mlx5_wq_ctrl    wq_ctrl;
	u8                     wq_type;
	u32                    mpwqe_stride_sz;
	u32                    mpwqe_num_strides;
	u32                    rqn;
	struct mlx5e_channel  *channel;
	struct mlx5e_priv     *priv;
	struct mlx5_core_mkey  umr_mkey;
} ____cacheline_aligned_in_smp;

struct mlx5e_umr_dma_info {
	__be64                *mtt;
	dma_addr_t             mtt_addr;
	struct mlx5e_dma_info  dma_info[MLX5_MPWRQ_PAGES_PER_WQE];
	struct mlx5e_umr_wqe   wqe;
};

struct mlx5e_mpw_info {
	struct mlx5e_umr_dma_info umr;
	u16 consumed_strides;
	u16 skbs_frags[MLX5_MPWRQ_PAGES_PER_WQE];
};

struct mlx5e_tx_wqe_info {
	u32 num_bytes;
	u8  num_wqebbs;
	u8  num_dma;
};

enum mlx5e_dma_map_type {
	MLX5E_DMA_MAP_SINGLE,
	MLX5E_DMA_MAP_PAGE
};

struct mlx5e_sq_dma {
	dma_addr_t              addr;
	u32                     size;
	enum mlx5e_dma_map_type type;
};

enum {
	MLX5E_SQ_STATE_ENABLED,
	MLX5E_SQ_STATE_BF_ENABLE,
};

struct mlx5e_sq_wqe_info {
	u8  opcode;
	u8  num_wqebbs;
};

enum mlx5e_sq_type {
	MLX5E_SQ_TXQ,
	MLX5E_SQ_ICO,
	MLX5E_SQ_XDP
};

struct mlx5e_sq {
	/* data path */

	/* dirtied @completion */
	u16                        cc;
	u32                        dma_fifo_cc;

	/* dirtied @xmit */
	u16                        pc ____cacheline_aligned_in_smp;
	u32                        dma_fifo_pc;
	u16                        bf_offset;
	u16                        prev_cc;
	u8                         bf_budget;
	struct mlx5e_sq_stats      stats;

	struct mlx5e_cq            cq;

	/* pointers to per tx element info: write@xmit, read@completion */
	union {
		struct {
			struct sk_buff           **skb;
			struct mlx5e_sq_dma       *dma_fifo;
			struct mlx5e_tx_wqe_info  *wqe_info;
		} txq;
		struct mlx5e_sq_wqe_info *ico_wqe;
		struct {
			struct mlx5e_sq_wqe_info  *wqe_info;
			struct mlx5e_dma_info     *di;
			bool                       doorbell;
		} xdp;
	} db;

	/* read only */
	struct mlx5_wq_cyc         wq;
	u32                        dma_fifo_mask;
	void __iomem              *uar_map;
	struct netdev_queue       *txq;
	u32                        sqn;
	u16                        bf_buf_size;
	u16                        max_inline;
	u8                         min_inline_mode;
	u16                        edge;
	struct device             *pdev;
	struct mlx5e_tstamp       *tstamp;
	__be32                     mkey_be;
	unsigned long              state;

	/* control path */
	struct mlx5_wq_ctrl        wq_ctrl;
	struct mlx5_uar            uar;
	struct mlx5e_channel      *channel;
	int                        tc;
	u32                        rate_limit;
	u8                         type;
} ____cacheline_aligned_in_smp;

static inline bool mlx5e_sq_has_room_for(struct mlx5e_sq *sq, u16 n)
{
	return (((sq->wq.sz_m1 & (sq->cc - sq->pc)) >= n) ||
		(sq->cc  == sq->pc));
}

enum channel_flags {
	MLX5E_CHANNEL_NAPI_SCHED = 1,
};

struct mlx5e_channel {
	/* data path */
	struct mlx5e_rq            rq;
	struct mlx5e_sq            xdp_sq;
	struct mlx5e_sq            sq[MLX5E_MAX_NUM_TC];
	struct mlx5e_sq            icosq;   /* internal control operations */
	bool                       xdp;
	struct napi_struct         napi;
	struct device             *pdev;
	struct net_device         *netdev;
	__be32                     mkey_be;
	u8                         num_tc;
	unsigned long              flags;

	/* control */
	struct mlx5e_priv         *priv;
	int                        ix;
	int                        cpu;
};

enum mlx5e_traffic_types {
	MLX5E_TT_IPV4_TCP,
	MLX5E_TT_IPV6_TCP,
	MLX5E_TT_IPV4_UDP,
	MLX5E_TT_IPV6_UDP,
	MLX5E_TT_IPV4_IPSEC_AH,
	MLX5E_TT_IPV6_IPSEC_AH,
	MLX5E_TT_IPV4_IPSEC_ESP,
	MLX5E_TT_IPV6_IPSEC_ESP,
	MLX5E_TT_IPV4,
	MLX5E_TT_IPV6,
	MLX5E_TT_ANY,
	MLX5E_NUM_TT,
	MLX5E_NUM_INDIR_TIRS = MLX5E_TT_ANY,
};

enum {
	MLX5E_STATE_ASYNC_EVENTS_ENABLED,
	MLX5E_STATE_OPENED,
	MLX5E_STATE_DESTROYING,
};

struct mlx5e_vxlan_db {
	spinlock_t			lock; /* protect vxlan table */
	struct radix_tree_root		tree;
};

struct mlx5e_l2_rule {
	u8  addr[ETH_ALEN + 2];
	struct mlx5_flow_handle *rule;
};

struct mlx5e_flow_table {
	int num_groups;
	struct mlx5_flow_table *t;
	struct mlx5_flow_group **g;
};

#define MLX5E_L2_ADDR_HASH_SIZE BIT(BITS_PER_BYTE)

struct mlx5e_tc_table {
	struct mlx5_flow_table		*t;

	struct rhashtable_params        ht_params;
	struct rhashtable               ht;
};

struct mlx5e_vlan_table {
	struct mlx5e_flow_table		ft;
	unsigned long active_vlans[BITS_TO_LONGS(VLAN_N_VID)];
	struct mlx5_flow_handle	*active_vlans_rule[VLAN_N_VID];
	struct mlx5_flow_handle	*untagged_rule;
	struct mlx5_flow_handle	*any_vlan_rule;
	bool		filter_disabled;
};

struct mlx5e_l2_table {
	struct mlx5e_flow_table    ft;
	struct hlist_head          netdev_uc[MLX5E_L2_ADDR_HASH_SIZE];
	struct hlist_head          netdev_mc[MLX5E_L2_ADDR_HASH_SIZE];
	struct mlx5e_l2_rule	   broadcast;
	struct mlx5e_l2_rule	   allmulti;
	struct mlx5e_l2_rule	   promisc;
	bool                       broadcast_enabled;
	bool                       allmulti_enabled;
	bool                       promisc_enabled;
};

/* L3/L4 traffic type classifier */
struct mlx5e_ttc_table {
	struct mlx5e_flow_table  ft;
	struct mlx5_flow_handle	 *rules[MLX5E_NUM_TT];
};

#define ARFS_HASH_SHIFT BITS_PER_BYTE
#define ARFS_HASH_SIZE BIT(BITS_PER_BYTE)
struct arfs_table {
	struct mlx5e_flow_table  ft;
	struct mlx5_flow_handle	 *default_rule;
	struct hlist_head	 rules_hash[ARFS_HASH_SIZE];
};

enum  arfs_type {
	ARFS_IPV4_TCP,
	ARFS_IPV6_TCP,
	ARFS_IPV4_UDP,
	ARFS_IPV6_UDP,
	ARFS_NUM_TYPES,
};

struct mlx5e_arfs_tables {
	struct arfs_table arfs_tables[ARFS_NUM_TYPES];
	/* Protect aRFS rules list */
	spinlock_t                     arfs_lock;
	struct list_head               rules;
	int                            last_filter_id;
	struct workqueue_struct        *wq;
};

/* NIC prio FTS */
enum {
	MLX5E_VLAN_FT_LEVEL = 0,
	MLX5E_L2_FT_LEVEL,
	MLX5E_TTC_FT_LEVEL,
	MLX5E_ARFS_FT_LEVEL
};

struct mlx5e_ethtool_table {
	struct mlx5_flow_table *ft;
	int                    num_rules;
};

#define ETHTOOL_NUM_L3_L4_FTS 7
#define ETHTOOL_NUM_L2_FTS 4

struct mlx5e_ethtool_steering {
	struct mlx5e_ethtool_table      l3_l4_ft[ETHTOOL_NUM_L3_L4_FTS];
	struct mlx5e_ethtool_table      l2_ft[ETHTOOL_NUM_L2_FTS];
	struct list_head                rules;
	int                             tot_num_rules;
};

struct mlx5e_flow_steering {
	struct mlx5_flow_namespace      *ns;
	struct mlx5e_ethtool_steering   ethtool;
	struct mlx5e_tc_table           tc;
	struct mlx5e_vlan_table         vlan;
	struct mlx5e_l2_table           l2;
	struct mlx5e_ttc_table          ttc;
	struct mlx5e_arfs_tables        arfs;
};

struct mlx5e_rqt {
	u32              rqtn;
	bool		 enabled;
};

struct mlx5e_tir {
	u32		  tirn;
	struct mlx5e_rqt  rqt;
	struct list_head  list;
};

enum {
	MLX5E_TC_PRIO = 0,
	MLX5E_NIC_PRIO
};

struct mlx5e_profile {
	void	(*init)(struct mlx5_core_dev *mdev,
			struct net_device *netdev,
			const struct mlx5e_profile *profile, void *ppriv);
	void	(*cleanup)(struct mlx5e_priv *priv);
	int	(*init_rx)(struct mlx5e_priv *priv);
	void	(*cleanup_rx)(struct mlx5e_priv *priv);
	int	(*init_tx)(struct mlx5e_priv *priv);
	void	(*cleanup_tx)(struct mlx5e_priv *priv);
	void	(*enable)(struct mlx5e_priv *priv);
	void	(*disable)(struct mlx5e_priv *priv);
	void	(*update_stats)(struct mlx5e_priv *priv);
	int	(*max_nch)(struct mlx5_core_dev *mdev);
	int	max_tc;
};

struct mlx5e_priv {
	/* priv data path fields - start */
	struct mlx5e_sq            **txq_to_sq_map;
	int channeltc_to_txq_map[MLX5E_MAX_NUM_CHANNELS][MLX5E_MAX_NUM_TC];
	struct bpf_prog *xdp_prog;
	/* priv data path fields - end */

	unsigned long              state;
	struct mutex               state_lock; /* Protects Interface state */
	struct mlx5e_rq            drop_rq;

	struct mlx5e_channel     **channel;
	u32                        tisn[MLX5E_MAX_NUM_TC];
	struct mlx5e_rqt           indir_rqt;
	struct mlx5e_tir           indir_tir[MLX5E_NUM_INDIR_TIRS];
	struct mlx5e_tir           direct_tir[MLX5E_MAX_NUM_CHANNELS];
	u32                        tx_rates[MLX5E_MAX_NUM_SQS];

	struct mlx5e_flow_steering fs;
	struct mlx5e_vxlan_db      vxlan;

	struct mlx5e_params        params;
	struct workqueue_struct    *wq;
	struct work_struct         update_carrier_work;
	struct work_struct         set_rx_mode_work;
	struct work_struct         tx_timeout_work;
	struct delayed_work        update_stats_work;

	struct mlx5_core_dev      *mdev;
	struct net_device         *netdev;
	struct mlx5e_stats         stats;
	struct mlx5e_tstamp        tstamp;
	u16 q_counter;
#ifdef CONFIG_MLX5_CORE_EN_DCB
	struct mlx5e_dcbx          dcbx;
#endif

	const struct mlx5e_profile *profile;
	void                      *ppriv;
};

void mlx5e_build_ptys2ethtool_map(void);

void mlx5e_send_nop(struct mlx5e_sq *sq, bool notify_hw);
u16 mlx5e_select_queue(struct net_device *dev, struct sk_buff *skb,
		       void *accel_priv, select_queue_fallback_t fallback);
netdev_tx_t mlx5e_xmit(struct sk_buff *skb, struct net_device *dev);

void mlx5e_completion_event(struct mlx5_core_cq *mcq);
void mlx5e_cq_error_event(struct mlx5_core_cq *mcq, enum mlx5_event event);
int mlx5e_napi_poll(struct napi_struct *napi, int budget);
bool mlx5e_poll_tx_cq(struct mlx5e_cq *cq, int napi_budget);
int mlx5e_poll_rx_cq(struct mlx5e_cq *cq, int budget);
void mlx5e_free_sq_descs(struct mlx5e_sq *sq);

void mlx5e_page_release(struct mlx5e_rq *rq, struct mlx5e_dma_info *dma_info,
			bool recycle);
void mlx5e_handle_rx_cqe(struct mlx5e_rq *rq, struct mlx5_cqe64 *cqe);
void mlx5e_handle_rx_cqe_mpwrq(struct mlx5e_rq *rq, struct mlx5_cqe64 *cqe);
bool mlx5e_post_rx_wqes(struct mlx5e_rq *rq);
int mlx5e_alloc_rx_wqe(struct mlx5e_rq *rq, struct mlx5e_rx_wqe *wqe, u16 ix);
int mlx5e_alloc_rx_mpwqe(struct mlx5e_rq *rq, struct mlx5e_rx_wqe *wqe,	u16 ix);
void mlx5e_dealloc_rx_wqe(struct mlx5e_rq *rq, u16 ix);
void mlx5e_dealloc_rx_mpwqe(struct mlx5e_rq *rq, u16 ix);
void mlx5e_post_rx_mpwqe(struct mlx5e_rq *rq);
void mlx5e_free_rx_mpwqe(struct mlx5e_rq *rq, struct mlx5e_mpw_info *wi);
struct mlx5_cqe64 *mlx5e_get_cqe(struct mlx5e_cq *cq);

void mlx5e_rx_am(struct mlx5e_rq *rq);
void mlx5e_rx_am_work(struct work_struct *work);
struct mlx5e_cq_moder mlx5e_am_get_def_profile(u8 rx_cq_period_mode);

void mlx5e_update_stats(struct mlx5e_priv *priv);

int mlx5e_create_flow_steering(struct mlx5e_priv *priv);
void mlx5e_destroy_flow_steering(struct mlx5e_priv *priv);
void mlx5e_init_l2_addr(struct mlx5e_priv *priv);
void mlx5e_destroy_flow_table(struct mlx5e_flow_table *ft);
int mlx5e_self_test_num(struct mlx5e_priv *priv);
void mlx5e_self_test(struct net_device *ndev, struct ethtool_test *etest,
		     u64 *buf);
int mlx5e_ethtool_get_flow(struct mlx5e_priv *priv, struct ethtool_rxnfc *info,
			   int location);
int mlx5e_ethtool_get_all_flows(struct mlx5e_priv *priv,
				struct ethtool_rxnfc *info, u32 *rule_locs);
int mlx5e_ethtool_flow_replace(struct mlx5e_priv *priv,
			       struct ethtool_rx_flow_spec *fs);
int mlx5e_ethtool_flow_remove(struct mlx5e_priv *priv,
			      int location);
void mlx5e_ethtool_init_steering(struct mlx5e_priv *priv);
void mlx5e_ethtool_cleanup_steering(struct mlx5e_priv *priv);
void mlx5e_set_rx_mode_work(struct work_struct *work);

void mlx5e_fill_hwstamp(struct mlx5e_tstamp *clock, u64 timestamp,
			struct skb_shared_hwtstamps *hwts);
void mlx5e_timestamp_init(struct mlx5e_priv *priv);
void mlx5e_timestamp_cleanup(struct mlx5e_priv *priv);
int mlx5e_hwstamp_set(struct net_device *dev, struct ifreq *ifr);
int mlx5e_hwstamp_get(struct net_device *dev, struct ifreq *ifr);
void mlx5e_modify_rx_cqe_compression(struct mlx5e_priv *priv, bool val);

int mlx5e_vlan_rx_add_vid(struct net_device *dev, __always_unused __be16 proto,
			  u16 vid);
int mlx5e_vlan_rx_kill_vid(struct net_device *dev, __always_unused __be16 proto,
			   u16 vid);
void mlx5e_enable_vlan_filter(struct mlx5e_priv *priv);
void mlx5e_disable_vlan_filter(struct mlx5e_priv *priv);

int mlx5e_modify_rqs_vsd(struct mlx5e_priv *priv, bool vsd);

int mlx5e_redirect_rqt(struct mlx5e_priv *priv, u32 rqtn, int sz, int ix);
void mlx5e_build_indir_tir_ctx_hash(struct mlx5e_priv *priv, void *tirc,
				    enum mlx5e_traffic_types tt);

int mlx5e_open_locked(struct net_device *netdev);
int mlx5e_close_locked(struct net_device *netdev);
void mlx5e_build_default_indir_rqt(struct mlx5_core_dev *mdev,
				   u32 *indirection_rqt, int len,
				   int num_channels);
int mlx5e_get_max_linkspeed(struct mlx5_core_dev *mdev, u32 *speed);

void mlx5e_set_rx_cq_mode_params(struct mlx5e_params *params,
				 u8 cq_period_mode);

static inline void mlx5e_tx_notify_hw(struct mlx5e_sq *sq,
				      struct mlx5_wqe_ctrl_seg *ctrl, int bf_sz)
{
	u16 ofst = MLX5_BF_OFFSET + sq->bf_offset;

	/* ensure wqe is visible to device before updating doorbell record */
	dma_wmb();

	*sq->wq.db = cpu_to_be32(sq->pc);

	/* ensure doorbell record is visible to device before ringing the
	 * doorbell
	 */
	wmb();
	if (bf_sz)
		__iowrite64_copy(sq->uar_map + ofst, ctrl, bf_sz);
	else
		mlx5_write64((__be32 *)ctrl, sq->uar_map + ofst, NULL);
	/* flush the write-combining mapped buffer */
	wmb();

	sq->bf_offset ^= sq->bf_buf_size;
}

static inline void mlx5e_cq_arm(struct mlx5e_cq *cq)
{
	struct mlx5_core_cq *mcq;

	mcq = &cq->mcq;
	mlx5_cq_arm(mcq, MLX5_CQ_DB_REQ_NOT, mcq->uar->map, NULL, cq->wq.cc);
}

static inline u32 mlx5e_get_wqe_mtt_offset(struct mlx5e_rq *rq, u16 wqe_ix)
{
	return wqe_ix * ALIGN(MLX5_MPWRQ_PAGES_PER_WQE, 8);
}

static inline int mlx5e_get_max_num_channels(struct mlx5_core_dev *mdev)
{
	return min_t(int, mdev->priv.eq_table.num_comp_vectors,
		     MLX5E_MAX_NUM_CHANNELS);
}

extern const struct ethtool_ops mlx5e_ethtool_ops;
#ifdef CONFIG_MLX5_CORE_EN_DCB
extern const struct dcbnl_rtnl_ops mlx5e_dcbnl_ops;
int mlx5e_dcbnl_ieee_setets_core(struct mlx5e_priv *priv, struct ieee_ets *ets);
void mlx5e_dcbnl_initialize(struct mlx5e_priv *priv);
#endif

#ifndef CONFIG_RFS_ACCEL
static inline int mlx5e_arfs_create_tables(struct mlx5e_priv *priv)
{
	return 0;
}

static inline void mlx5e_arfs_destroy_tables(struct mlx5e_priv *priv) {}

static inline int mlx5e_arfs_enable(struct mlx5e_priv *priv)
{
	return -EOPNOTSUPP;
}

static inline int mlx5e_arfs_disable(struct mlx5e_priv *priv)
{
	return -EOPNOTSUPP;
}
#else
int mlx5e_arfs_create_tables(struct mlx5e_priv *priv);
void mlx5e_arfs_destroy_tables(struct mlx5e_priv *priv);
int mlx5e_arfs_enable(struct mlx5e_priv *priv);
int mlx5e_arfs_disable(struct mlx5e_priv *priv);
int mlx5e_rx_flow_steer(struct net_device *dev, const struct sk_buff *skb,
			u16 rxq_index, u32 flow_id);
#endif

u16 mlx5e_get_max_inline_cap(struct mlx5_core_dev *mdev);
int mlx5e_create_tir(struct mlx5_core_dev *mdev,
		     struct mlx5e_tir *tir, u32 *in, int inlen);
void mlx5e_destroy_tir(struct mlx5_core_dev *mdev,
		       struct mlx5e_tir *tir);
int mlx5e_create_mdev_resources(struct mlx5_core_dev *mdev);
void mlx5e_destroy_mdev_resources(struct mlx5_core_dev *mdev);
int mlx5e_refresh_tirs_self_loopback(struct mlx5_core_dev *mdev,
				     bool enable_uc_lb);

struct mlx5_eswitch_rep;
int mlx5e_vport_rep_load(struct mlx5_eswitch *esw,
			 struct mlx5_eswitch_rep *rep);
void mlx5e_vport_rep_unload(struct mlx5_eswitch *esw,
			    struct mlx5_eswitch_rep *rep);
int mlx5e_nic_rep_load(struct mlx5_eswitch *esw, struct mlx5_eswitch_rep *rep);
void mlx5e_nic_rep_unload(struct mlx5_eswitch *esw,
			  struct mlx5_eswitch_rep *rep);
int mlx5e_add_sqs_fwd_rules(struct mlx5e_priv *priv);
void mlx5e_remove_sqs_fwd_rules(struct mlx5e_priv *priv);
int mlx5e_attr_get(struct net_device *dev, struct switchdev_attr *attr);
void mlx5e_handle_rx_cqe_rep(struct mlx5e_rq *rq, struct mlx5_cqe64 *cqe);
void mlx5e_update_hw_rep_counters(struct mlx5e_priv *priv);

int mlx5e_create_direct_rqts(struct mlx5e_priv *priv);
void mlx5e_destroy_rqt(struct mlx5e_priv *priv, struct mlx5e_rqt *rqt);
int mlx5e_create_direct_tirs(struct mlx5e_priv *priv);
void mlx5e_destroy_direct_tirs(struct mlx5e_priv *priv);
int mlx5e_create_tises(struct mlx5e_priv *priv);
void mlx5e_cleanup_nic_tx(struct mlx5e_priv *priv);
int mlx5e_close(struct net_device *netdev);
int mlx5e_open(struct net_device *netdev);
void mlx5e_update_stats_work(struct work_struct *work);
struct net_device *mlx5e_create_netdev(struct mlx5_core_dev *mdev,
				       const struct mlx5e_profile *profile,
				       void *ppriv);
void mlx5e_destroy_netdev(struct mlx5_core_dev *mdev, struct mlx5e_priv *priv);
int mlx5e_attach_netdev(struct mlx5_core_dev *mdev, struct net_device *netdev);
void mlx5e_detach_netdev(struct mlx5_core_dev *mdev, struct net_device *netdev);
<<<<<<< HEAD
struct rtnl_link_stats64 *
mlx5e_get_stats(struct net_device *dev, struct rtnl_link_stats64 *stats);
u32 mlx5e_choose_lro_timeout(struct mlx5_core_dev *mdev, u32 wanted_timeout);

=======
u32 mlx5e_choose_lro_timeout(struct mlx5_core_dev *mdev, u32 wanted_timeout);
void mlx5e_add_vxlan_port(struct net_device *netdev,
			  struct udp_tunnel_info *ti);
void mlx5e_del_vxlan_port(struct net_device *netdev,
			  struct udp_tunnel_info *ti);

int mlx5e_get_offload_stats(int attr_id, const struct net_device *dev,
			    void *sp);
bool mlx5e_has_offload_stats(const struct net_device *dev, int attr_id);

bool mlx5e_is_uplink_rep(struct mlx5e_priv *priv);
bool mlx5e_is_vf_vport_rep(struct mlx5e_priv *priv);
>>>>>>> c470abd4
#endif /* __MLX5_EN_H__ */<|MERGE_RESOLUTION|>--- conflicted
+++ resolved
@@ -221,8 +221,6 @@
 	bool vlan_strip_disable;
 	bool rx_am_enabled;
 	u32 lro_timeout;
-<<<<<<< HEAD
-=======
 	u32 pflags;
 };
 
@@ -233,7 +231,6 @@
 	u8                         prio_to_pg_map[CEE_DCBX_MAX_PRIO];
 	bool                       pfc_setting[CEE_DCBX_MAX_PRIO];
 	bool                       pfc_enable;
->>>>>>> c470abd4
 };
 
 enum {
@@ -922,12 +919,6 @@
 void mlx5e_destroy_netdev(struct mlx5_core_dev *mdev, struct mlx5e_priv *priv);
 int mlx5e_attach_netdev(struct mlx5_core_dev *mdev, struct net_device *netdev);
 void mlx5e_detach_netdev(struct mlx5_core_dev *mdev, struct net_device *netdev);
-<<<<<<< HEAD
-struct rtnl_link_stats64 *
-mlx5e_get_stats(struct net_device *dev, struct rtnl_link_stats64 *stats);
-u32 mlx5e_choose_lro_timeout(struct mlx5_core_dev *mdev, u32 wanted_timeout);
-
-=======
 u32 mlx5e_choose_lro_timeout(struct mlx5_core_dev *mdev, u32 wanted_timeout);
 void mlx5e_add_vxlan_port(struct net_device *netdev,
 			  struct udp_tunnel_info *ti);
@@ -940,5 +931,4 @@
 
 bool mlx5e_is_uplink_rep(struct mlx5e_priv *priv);
 bool mlx5e_is_vf_vport_rep(struct mlx5e_priv *priv);
->>>>>>> c470abd4
 #endif /* __MLX5_EN_H__ */