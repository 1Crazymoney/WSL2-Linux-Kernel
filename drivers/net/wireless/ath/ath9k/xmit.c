/*
 * Copyright (c) 2008-2009 Atheros Communications Inc.
 *
 * Permission to use, copy, modify, and/or distribute this software for any
 * purpose with or without fee is hereby granted, provided that the above
 * copyright notice and this permission notice appear in all copies.
 *
 * THE SOFTWARE IS PROVIDED "AS IS" AND THE AUTHOR DISCLAIMS ALL WARRANTIES
 * WITH REGARD TO THIS SOFTWARE INCLUDING ALL IMPLIED WARRANTIES OF
 * MERCHANTABILITY AND FITNESS. IN NO EVENT SHALL THE AUTHOR BE LIABLE FOR
 * ANY SPECIAL, DIRECT, INDIRECT, OR CONSEQUENTIAL DAMAGES OR ANY DAMAGES
 * WHATSOEVER RESULTING FROM LOSS OF USE, DATA OR PROFITS, WHETHER IN AN
 * ACTION OF CONTRACT, NEGLIGENCE OR OTHER TORTIOUS ACTION, ARISING OUT OF
 * OR IN CONNECTION WITH THE USE OR PERFORMANCE OF THIS SOFTWARE.
 */

#include "ath9k.h"
#include "ar9003_mac.h"

#define BITS_PER_BYTE           8
#define OFDM_PLCP_BITS          22
#define HT_RC_2_MCS(_rc)        ((_rc) & 0x1f)
#define HT_RC_2_STREAMS(_rc)    ((((_rc) & 0x78) >> 3) + 1)
#define L_STF                   8
#define L_LTF                   8
#define L_SIG                   4
#define HT_SIG                  8
#define HT_STF                  4
#define HT_LTF(_ns)             (4 * (_ns))
#define SYMBOL_TIME(_ns)        ((_ns) << 2) /* ns * 4 us */
#define SYMBOL_TIME_HALFGI(_ns) (((_ns) * 18 + 4) / 5)  /* ns * 3.6 us */
#define NUM_SYMBOLS_PER_USEC(_usec) (_usec >> 2)
#define NUM_SYMBOLS_PER_USEC_HALFGI(_usec) (((_usec*5)-4)/18)

#define OFDM_SIFS_TIME    	    16

static u16 bits_per_symbol[][2] = {
	/* 20MHz 40MHz */
	{    26,   54 },     /*  0: BPSK */
	{    52,  108 },     /*  1: QPSK 1/2 */
	{    78,  162 },     /*  2: QPSK 3/4 */
	{   104,  216 },     /*  3: 16-QAM 1/2 */
	{   156,  324 },     /*  4: 16-QAM 3/4 */
	{   208,  432 },     /*  5: 64-QAM 2/3 */
	{   234,  486 },     /*  6: 64-QAM 3/4 */
	{   260,  540 },     /*  7: 64-QAM 5/6 */
};

#define IS_HT_RATE(_rate)     ((_rate) & 0x80)

static void ath_tx_send_normal(struct ath_softc *sc, struct ath_txq *txq,
			       struct ath_atx_tid *tid,
			       struct list_head *bf_head);
static void ath_tx_complete_buf(struct ath_softc *sc, struct ath_buf *bf,
				struct ath_txq *txq, struct list_head *bf_q,
				struct ath_tx_status *ts, int txok, int sendbar);
static void ath_tx_txqaddbuf(struct ath_softc *sc, struct ath_txq *txq,
			     struct list_head *head);
static void ath_buf_set_rate(struct ath_softc *sc, struct ath_buf *bf, int len);
static void ath_tx_rc_status(struct ath_buf *bf, struct ath_tx_status *ts,
			     int nframes, int nbad, int txok, bool update_rc);
static void ath_tx_update_baw(struct ath_softc *sc, struct ath_atx_tid *tid,
			      int seqno);

enum {
	MCS_HT20,
	MCS_HT20_SGI,
	MCS_HT40,
	MCS_HT40_SGI,
};

static int ath_max_4ms_framelen[4][32] = {
	[MCS_HT20] = {
		3212,  6432,  9648,  12864,  19300,  25736,  28952,  32172,
		6424,  12852, 19280, 25708,  38568,  51424,  57852,  64280,
		9628,  19260, 28896, 38528,  57792,  65532,  65532,  65532,
		12828, 25656, 38488, 51320,  65532,  65532,  65532,  65532,
	},
	[MCS_HT20_SGI] = {
		3572,  7144,  10720,  14296,  21444,  28596,  32172,  35744,
		7140,  14284, 21428,  28568,  42856,  57144,  64288,  65532,
		10700, 21408, 32112,  42816,  64228,  65532,  65532,  65532,
		14256, 28516, 42780,  57040,  65532,  65532,  65532,  65532,
	},
	[MCS_HT40] = {
		6680,  13360,  20044,  26724,  40092,  53456,  60140,  65532,
		13348, 26700,  40052,  53400,  65532,  65532,  65532,  65532,
		20004, 40008,  60016,  65532,  65532,  65532,  65532,  65532,
		26644, 53292,  65532,  65532,  65532,  65532,  65532,  65532,
	},
	[MCS_HT40_SGI] = {
		7420,  14844,  22272,  29696,  44544,  59396,  65532,  65532,
		14832, 29668,  44504,  59340,  65532,  65532,  65532,  65532,
		22232, 44464,  65532,  65532,  65532,  65532,  65532,  65532,
		29616, 59232,  65532,  65532,  65532,  65532,  65532,  65532,
	}
};

/*********************/
/* Aggregation logic */
/*********************/

static void ath_tx_queue_tid(struct ath_txq *txq, struct ath_atx_tid *tid)
{
	struct ath_atx_ac *ac = tid->ac;

	if (tid->paused)
		return;

	if (tid->sched)
		return;

	tid->sched = true;
	list_add_tail(&tid->list, &ac->tid_q);

	if (ac->sched)
		return;

	ac->sched = true;
	list_add_tail(&ac->list, &txq->axq_acq);
}

static void ath_tx_resume_tid(struct ath_softc *sc, struct ath_atx_tid *tid)
{
	struct ath_txq *txq = tid->ac->txq;

	WARN_ON(!tid->paused);

	spin_lock_bh(&txq->axq_lock);
	tid->paused = false;

	if (list_empty(&tid->buf_q))
		goto unlock;

	ath_tx_queue_tid(txq, tid);
	ath_txq_schedule(sc, txq);
unlock:
	spin_unlock_bh(&txq->axq_lock);
}

static struct ath_frame_info *get_frame_info(struct sk_buff *skb)
{
	struct ieee80211_tx_info *tx_info = IEEE80211_SKB_CB(skb);
	BUILD_BUG_ON(sizeof(struct ath_frame_info) >
		     sizeof(tx_info->rate_driver_data));
	return (struct ath_frame_info *) &tx_info->rate_driver_data[0];
}

static void ath_tx_flush_tid(struct ath_softc *sc, struct ath_atx_tid *tid)
{
	struct ath_txq *txq = tid->ac->txq;
	struct ath_buf *bf;
	struct list_head bf_head;
	struct ath_tx_status ts;
	struct ath_frame_info *fi;

	INIT_LIST_HEAD(&bf_head);

	memset(&ts, 0, sizeof(ts));
	spin_lock_bh(&txq->axq_lock);

	while (!list_empty(&tid->buf_q)) {
		bf = list_first_entry(&tid->buf_q, struct ath_buf, list);
		list_move_tail(&bf->list, &bf_head);

		spin_unlock_bh(&txq->axq_lock);
		fi = get_frame_info(bf->bf_mpdu);
		if (fi->retries) {
			ath_tx_update_baw(sc, tid, fi->seqno);
			ath_tx_complete_buf(sc, bf, txq, &bf_head, &ts, 0, 0);
		} else {
			ath_tx_send_normal(sc, txq, tid, &bf_head);
		}
		spin_lock_bh(&txq->axq_lock);
	}

	spin_unlock_bh(&txq->axq_lock);
}

static void ath_tx_update_baw(struct ath_softc *sc, struct ath_atx_tid *tid,
			      int seqno)
{
	int index, cindex;

	index  = ATH_BA_INDEX(tid->seq_start, seqno);
	cindex = (tid->baw_head + index) & (ATH_TID_MAX_BUFS - 1);

	__clear_bit(cindex, tid->tx_buf);

	while (tid->baw_head != tid->baw_tail && !test_bit(tid->baw_head, tid->tx_buf)) {
		INCR(tid->seq_start, IEEE80211_SEQ_MAX);
		INCR(tid->baw_head, ATH_TID_MAX_BUFS);
	}
}

static void ath_tx_addto_baw(struct ath_softc *sc, struct ath_atx_tid *tid,
			     u16 seqno)
{
	int index, cindex;

	index  = ATH_BA_INDEX(tid->seq_start, seqno);
	cindex = (tid->baw_head + index) & (ATH_TID_MAX_BUFS - 1);
	__set_bit(cindex, tid->tx_buf);

	if (index >= ((tid->baw_tail - tid->baw_head) &
		(ATH_TID_MAX_BUFS - 1))) {
		tid->baw_tail = cindex;
		INCR(tid->baw_tail, ATH_TID_MAX_BUFS);
	}
}

/*
 * TODO: For frame(s) that are in the retry state, we will reuse the
 * sequence number(s) without setting the retry bit. The
 * alternative is to give up on these and BAR the receiver's window
 * forward.
 */
static void ath_tid_drain(struct ath_softc *sc, struct ath_txq *txq,
			  struct ath_atx_tid *tid)

{
	struct ath_buf *bf;
	struct list_head bf_head;
	struct ath_tx_status ts;
	struct ath_frame_info *fi;

	memset(&ts, 0, sizeof(ts));
	INIT_LIST_HEAD(&bf_head);

	for (;;) {
		if (list_empty(&tid->buf_q))
			break;

		bf = list_first_entry(&tid->buf_q, struct ath_buf, list);
		list_move_tail(&bf->list, &bf_head);

		fi = get_frame_info(bf->bf_mpdu);
		if (fi->retries)
			ath_tx_update_baw(sc, tid, fi->seqno);

		spin_unlock(&txq->axq_lock);
		ath_tx_complete_buf(sc, bf, txq, &bf_head, &ts, 0, 0);
		spin_lock(&txq->axq_lock);
	}

	tid->seq_next = tid->seq_start;
	tid->baw_tail = tid->baw_head;
}

static void ath_tx_set_retry(struct ath_softc *sc, struct ath_txq *txq,
			     struct sk_buff *skb)
{
	struct ieee80211_tx_info *tx_info = IEEE80211_SKB_CB(skb);
	struct ieee80211_hdr *hdr;

	TX_STAT_INC(txq->axq_qnum, a_retries);
	if (tx_info->control.rates[4].count++ > 0)
		return;

	hdr = (struct ieee80211_hdr *)skb->data;
	hdr->frame_control |= cpu_to_le16(IEEE80211_FCTL_RETRY);
}

static struct ath_buf *ath_tx_get_buffer(struct ath_softc *sc)
{
	struct ath_buf *bf = NULL;

	spin_lock_bh(&sc->tx.txbuflock);

	if (unlikely(list_empty(&sc->tx.txbuf))) {
		spin_unlock_bh(&sc->tx.txbuflock);
		return NULL;
	}

	bf = list_first_entry(&sc->tx.txbuf, struct ath_buf, list);
	list_del(&bf->list);

	spin_unlock_bh(&sc->tx.txbuflock);

	return bf;
}

static void ath_tx_return_buffer(struct ath_softc *sc, struct ath_buf *bf)
{
	spin_lock_bh(&sc->tx.txbuflock);
	list_add_tail(&bf->list, &sc->tx.txbuf);
	spin_unlock_bh(&sc->tx.txbuflock);
}

static struct ath_buf* ath_clone_txbuf(struct ath_softc *sc, struct ath_buf *bf)
{
	struct ath_buf *tbf;

	tbf = ath_tx_get_buffer(sc);
	if (WARN_ON(!tbf))
		return NULL;

	ATH_TXBUF_RESET(tbf);

	tbf->aphy = bf->aphy;
	tbf->bf_mpdu = bf->bf_mpdu;
	tbf->bf_buf_addr = bf->bf_buf_addr;
	memcpy(tbf->bf_desc, bf->bf_desc, sc->sc_ah->caps.tx_desc_len);
	tbf->bf_state = bf->bf_state;

	return tbf;
}

static void ath_tx_count_frames(struct ath_softc *sc, struct ath_buf *bf,
			        struct ath_tx_status *ts, int txok,
			        int *nframes, int *nbad)
{
	struct ath_frame_info *fi;
	u16 seq_st = 0;
	u32 ba[WME_BA_BMP_SIZE >> 5];
	int ba_index;
	int isaggr = 0;

	*nbad = 0;
	*nframes = 0;

	isaggr = bf_isaggr(bf);
	if (isaggr) {
		seq_st = ts->ts_seqnum;
		memcpy(ba, &ts->ba_low, WME_BA_BMP_SIZE >> 3);
	}

	while (bf) {
		fi = get_frame_info(bf->bf_mpdu);
		ba_index = ATH_BA_INDEX(seq_st, fi->seqno);

		(*nframes)++;
		if (!txok || (isaggr && !ATH_BA_ISSET(ba, ba_index)))
			(*nbad)++;

		bf = bf->bf_next;
	}
}


static void ath_tx_complete_aggr(struct ath_softc *sc, struct ath_txq *txq,
				 struct ath_buf *bf, struct list_head *bf_q,
				 struct ath_tx_status *ts, int txok, bool retry)
{
	struct ath_node *an = NULL;
	struct sk_buff *skb;
	struct ieee80211_sta *sta;
	struct ieee80211_hw *hw;
	struct ieee80211_hdr *hdr;
	struct ieee80211_tx_info *tx_info;
	struct ath_atx_tid *tid = NULL;
	struct ath_buf *bf_next, *bf_last = bf->bf_lastbf;
	struct list_head bf_head, bf_pending;
	u16 seq_st = 0, acked_cnt = 0, txfail_cnt = 0;
	u32 ba[WME_BA_BMP_SIZE >> 5];
	int isaggr, txfail, txpending, sendbar = 0, needreset = 0, nbad = 0;
	bool rc_update = true;
	struct ieee80211_tx_rate rates[4];
	struct ath_frame_info *fi;
	int nframes;
	u8 tidno;

	skb = bf->bf_mpdu;
	hdr = (struct ieee80211_hdr *)skb->data;

	tx_info = IEEE80211_SKB_CB(skb);
	hw = bf->aphy->hw;

	memcpy(rates, tx_info->control.rates, sizeof(rates));

	rcu_read_lock();

	sta = ieee80211_find_sta_by_ifaddr(hw, hdr->addr1, hdr->addr2);
	if (!sta) {
		rcu_read_unlock();

		INIT_LIST_HEAD(&bf_head);
		while (bf) {
			bf_next = bf->bf_next;

			bf->bf_state.bf_type |= BUF_XRETRY;
			if ((sc->sc_ah->caps.hw_caps & ATH9K_HW_CAP_EDMA) ||
			    !bf->bf_stale || bf_next != NULL)
				list_move_tail(&bf->list, &bf_head);

			ath_tx_rc_status(bf, ts, 1, 1, 0, false);
			ath_tx_complete_buf(sc, bf, txq, &bf_head, ts,
				0, 0);

			bf = bf_next;
		}
		return;
	}

	an = (struct ath_node *)sta->drv_priv;
	tidno = ieee80211_get_qos_ctl(hdr)[0] & IEEE80211_QOS_CTL_TID_MASK;
	tid = ATH_AN_2_TID(an, tidno);

	/*
	 * The hardware occasionally sends a tx status for the wrong TID.
	 * In this case, the BA status cannot be considered valid and all
	 * subframes need to be retransmitted
	 */
	if (tidno != ts->tid)
		txok = false;

	isaggr = bf_isaggr(bf);
	memset(ba, 0, WME_BA_BMP_SIZE >> 3);

	if (isaggr && txok) {
		if (ts->ts_flags & ATH9K_TX_BA) {
			seq_st = ts->ts_seqnum;
			memcpy(ba, &ts->ba_low, WME_BA_BMP_SIZE >> 3);
		} else {
			/*
			 * AR5416 can become deaf/mute when BA
			 * issue happens. Chip needs to be reset.
			 * But AP code may have sychronization issues
			 * when perform internal reset in this routine.
			 * Only enable reset in STA mode for now.
			 */
			if (sc->sc_ah->opmode == NL80211_IFTYPE_STATION)
				needreset = 1;
		}
	}

	INIT_LIST_HEAD(&bf_pending);
	INIT_LIST_HEAD(&bf_head);

	ath_tx_count_frames(sc, bf, ts, txok, &nframes, &nbad);
	while (bf) {
		txfail = txpending = 0;
		bf_next = bf->bf_next;

		skb = bf->bf_mpdu;
		tx_info = IEEE80211_SKB_CB(skb);
		fi = get_frame_info(skb);

		if (ATH_BA_ISSET(ba, ATH_BA_INDEX(seq_st, fi->seqno))) {
			/* transmit completion, subframe is
			 * acked by block ack */
			acked_cnt++;
		} else if (!isaggr && txok) {
			/* transmit completion */
			acked_cnt++;
		} else {
			if (!(tid->state & AGGR_CLEANUP) && retry) {
				if (fi->retries < ATH_MAX_SW_RETRIES) {
					ath_tx_set_retry(sc, txq, bf->bf_mpdu);
					txpending = 1;
				} else {
					bf->bf_state.bf_type |= BUF_XRETRY;
					txfail = 1;
					sendbar = 1;
					txfail_cnt++;
				}
			} else {
				/*
				 * cleanup in progress, just fail
				 * the un-acked sub-frames
				 */
				txfail = 1;
			}
		}

		if (!(sc->sc_ah->caps.hw_caps & ATH9K_HW_CAP_EDMA) &&
		    bf_next == NULL) {
			/*
			 * Make sure the last desc is reclaimed if it
			 * not a holding desc.
			 */
			if (!bf_last->bf_stale)
				list_move_tail(&bf->list, &bf_head);
			else
				INIT_LIST_HEAD(&bf_head);
		} else {
			BUG_ON(list_empty(bf_q));
			list_move_tail(&bf->list, &bf_head);
		}

		if (!txpending || (tid->state & AGGR_CLEANUP)) {
			/*
			 * complete the acked-ones/xretried ones; update
			 * block-ack window
			 */
			spin_lock_bh(&txq->axq_lock);
			ath_tx_update_baw(sc, tid, fi->seqno);
			spin_unlock_bh(&txq->axq_lock);

			if (rc_update && (acked_cnt == 1 || txfail_cnt == 1)) {
				memcpy(tx_info->control.rates, rates, sizeof(rates));
				ath_tx_rc_status(bf, ts, nframes, nbad, txok, true);
				rc_update = false;
			} else {
				ath_tx_rc_status(bf, ts, nframes, nbad, txok, false);
			}

			ath_tx_complete_buf(sc, bf, txq, &bf_head, ts,
				!txfail, sendbar);
		} else {
			/* retry the un-acked ones */
			if (!(sc->sc_ah->caps.hw_caps & ATH9K_HW_CAP_EDMA)) {
				if (bf->bf_next == NULL && bf_last->bf_stale) {
					struct ath_buf *tbf;

					tbf = ath_clone_txbuf(sc, bf_last);
					/*
					 * Update tx baw and complete the
					 * frame with failed status if we
					 * run out of tx buf.
					 */
					if (!tbf) {
						spin_lock_bh(&txq->axq_lock);
						ath_tx_update_baw(sc, tid, fi->seqno);
						spin_unlock_bh(&txq->axq_lock);

						bf->bf_state.bf_type |=
							BUF_XRETRY;
						ath_tx_rc_status(bf, ts, nframes,
								nbad, 0, false);
						ath_tx_complete_buf(sc, bf, txq,
								    &bf_head,
								    ts, 0, 0);
						break;
					}

					ath9k_hw_cleartxdesc(sc->sc_ah,
							     tbf->bf_desc);
					list_add_tail(&tbf->list, &bf_head);
				} else {
					/*
					 * Clear descriptor status words for
					 * software retry
					 */
					ath9k_hw_cleartxdesc(sc->sc_ah,
							     bf->bf_desc);
				}
			}

			/*
			 * Put this buffer to the temporary pending
			 * queue to retain ordering
			 */
			list_splice_tail_init(&bf_head, &bf_pending);
		}

		bf = bf_next;
	}

	/* prepend un-acked frames to the beginning of the pending frame queue */
	if (!list_empty(&bf_pending)) {
		spin_lock_bh(&txq->axq_lock);
		list_splice(&bf_pending, &tid->buf_q);
		ath_tx_queue_tid(txq, tid);
		spin_unlock_bh(&txq->axq_lock);
	}

	if (tid->state & AGGR_CLEANUP) {
		ath_tx_flush_tid(sc, tid);

		if (tid->baw_head == tid->baw_tail) {
			tid->state &= ~AGGR_ADDBA_COMPLETE;
			tid->state &= ~AGGR_CLEANUP;
		}
	}

	rcu_read_unlock();

	if (needreset)
		ath_reset(sc, false);
}

static u32 ath_lookup_rate(struct ath_softc *sc, struct ath_buf *bf,
			   struct ath_atx_tid *tid)
{
	struct sk_buff *skb;
	struct ieee80211_tx_info *tx_info;
	struct ieee80211_tx_rate *rates;
	u32 max_4ms_framelen, frmlen;
	u16 aggr_limit, legacy = 0;
	int i;

	skb = bf->bf_mpdu;
	tx_info = IEEE80211_SKB_CB(skb);
	rates = tx_info->control.rates;

	/*
	 * Find the lowest frame length among the rate series that will have a
	 * 4ms transmit duration.
	 * TODO - TXOP limit needs to be considered.
	 */
	max_4ms_framelen = ATH_AMPDU_LIMIT_MAX;

	for (i = 0; i < 4; i++) {
		if (rates[i].count) {
			int modeidx;
			if (!(rates[i].flags & IEEE80211_TX_RC_MCS)) {
				legacy = 1;
				break;
			}

			if (rates[i].flags & IEEE80211_TX_RC_40_MHZ_WIDTH)
				modeidx = MCS_HT40;
			else
				modeidx = MCS_HT20;

			if (rates[i].flags & IEEE80211_TX_RC_SHORT_GI)
				modeidx++;

			frmlen = ath_max_4ms_framelen[modeidx][rates[i].idx];
			max_4ms_framelen = min(max_4ms_framelen, frmlen);
		}
	}

	/*
	 * limit aggregate size by the minimum rate if rate selected is
	 * not a probe rate, if rate selected is a probe rate then
	 * avoid aggregation of this packet.
	 */
	if (tx_info->flags & IEEE80211_TX_CTL_RATE_CTRL_PROBE || legacy)
		return 0;

	if (sc->sc_flags & SC_OP_BT_PRIORITY_DETECTED)
		aggr_limit = min((max_4ms_framelen * 3) / 8,
				 (u32)ATH_AMPDU_LIMIT_MAX);
	else
		aggr_limit = min(max_4ms_framelen,
				 (u32)ATH_AMPDU_LIMIT_MAX);

	/*
	 * h/w can accept aggregates upto 16 bit lengths (65535).
	 * The IE, however can hold upto 65536, which shows up here
	 * as zero. Ignore 65536 since we  are constrained by hw.
	 */
	if (tid->an->maxampdu)
		aggr_limit = min(aggr_limit, tid->an->maxampdu);

	return aggr_limit;
}

/*
 * Returns the number of delimiters to be added to
 * meet the minimum required mpdudensity.
 */
static int ath_compute_num_delims(struct ath_softc *sc, struct ath_atx_tid *tid,
				  struct ath_buf *bf, u16 frmlen)
{
	struct sk_buff *skb = bf->bf_mpdu;
	struct ieee80211_tx_info *tx_info = IEEE80211_SKB_CB(skb);
	u32 nsymbits, nsymbols;
	u16 minlen;
	u8 flags, rix;
	int width, streams, half_gi, ndelim, mindelim;
	struct ath_frame_info *fi = get_frame_info(bf->bf_mpdu);

	/* Select standard number of delimiters based on frame length alone */
	ndelim = ATH_AGGR_GET_NDELIM(frmlen);

	/*
	 * If encryption enabled, hardware requires some more padding between
	 * subframes.
	 * TODO - this could be improved to be dependent on the rate.
	 *      The hardware can keep up at lower rates, but not higher rates
	 */
	if (fi->keyix != ATH9K_TXKEYIX_INVALID)
		ndelim += ATH_AGGR_ENCRYPTDELIM;

	/*
	 * Convert desired mpdu density from microeconds to bytes based
	 * on highest rate in rate series (i.e. first rate) to determine
	 * required minimum length for subframe. Take into account
	 * whether high rate is 20 or 40Mhz and half or full GI.
	 *
	 * If there is no mpdu density restriction, no further calculation
	 * is needed.
	 */

	if (tid->an->mpdudensity == 0)
		return ndelim;

	rix = tx_info->control.rates[0].idx;
	flags = tx_info->control.rates[0].flags;
	width = (flags & IEEE80211_TX_RC_40_MHZ_WIDTH) ? 1 : 0;
	half_gi = (flags & IEEE80211_TX_RC_SHORT_GI) ? 1 : 0;

	if (half_gi)
		nsymbols = NUM_SYMBOLS_PER_USEC_HALFGI(tid->an->mpdudensity);
	else
		nsymbols = NUM_SYMBOLS_PER_USEC(tid->an->mpdudensity);

	if (nsymbols == 0)
		nsymbols = 1;

	streams = HT_RC_2_STREAMS(rix);
	nsymbits = bits_per_symbol[rix % 8][width] * streams;
	minlen = (nsymbols * nsymbits) / BITS_PER_BYTE;

	if (frmlen < minlen) {
		mindelim = (minlen - frmlen) / ATH_AGGR_DELIM_SZ;
		ndelim = max(mindelim, ndelim);
	}

	return ndelim;
}

static enum ATH_AGGR_STATUS ath_tx_form_aggr(struct ath_softc *sc,
					     struct ath_txq *txq,
					     struct ath_atx_tid *tid,
					     struct list_head *bf_q,
					     int *aggr_len)
{
#define PADBYTES(_len) ((4 - ((_len) % 4)) % 4)
	struct ath_buf *bf, *bf_first, *bf_prev = NULL;
	int rl = 0, nframes = 0, ndelim, prev_al = 0;
	u16 aggr_limit = 0, al = 0, bpad = 0,
		al_delta, h_baw = tid->baw_size / 2;
	enum ATH_AGGR_STATUS status = ATH_AGGR_DONE;
	struct ieee80211_tx_info *tx_info;
	struct ath_frame_info *fi;

	bf_first = list_first_entry(&tid->buf_q, struct ath_buf, list);

	do {
		bf = list_first_entry(&tid->buf_q, struct ath_buf, list);
		fi = get_frame_info(bf->bf_mpdu);

		/* do not step over block-ack window */
		if (!BAW_WITHIN(tid->seq_start, tid->baw_size, fi->seqno)) {
			status = ATH_AGGR_BAW_CLOSED;
			break;
		}

		if (!rl) {
			aggr_limit = ath_lookup_rate(sc, bf, tid);
			rl = 1;
		}

		/* do not exceed aggregation limit */
		al_delta = ATH_AGGR_DELIM_SZ + fi->framelen;

		if (nframes &&
		    (aggr_limit < (al + bpad + al_delta + prev_al))) {
			status = ATH_AGGR_LIMITED;
			break;
		}

		tx_info = IEEE80211_SKB_CB(bf->bf_mpdu);
		if (nframes && ((tx_info->flags & IEEE80211_TX_CTL_RATE_CTRL_PROBE) ||
			!(tx_info->control.rates[0].flags & IEEE80211_TX_RC_MCS)))
			break;

		/* do not exceed subframe limit */
		if (nframes >= min((int)h_baw, ATH_AMPDU_SUBFRAME_DEFAULT)) {
			status = ATH_AGGR_LIMITED;
			break;
		}
		nframes++;

		/* add padding for previous frame to aggregation length */
		al += bpad + al_delta;

		/*
		 * Get the delimiters needed to meet the MPDU
		 * density for this node.
		 */
		ndelim = ath_compute_num_delims(sc, tid, bf_first, fi->framelen);
		bpad = PADBYTES(al_delta) + (ndelim << 2);

		bf->bf_next = NULL;
		ath9k_hw_set_desc_link(sc->sc_ah, bf->bf_desc, 0);

		/* link buffers of this frame to the aggregate */
		if (!fi->retries)
			ath_tx_addto_baw(sc, tid, fi->seqno);
		ath9k_hw_set11n_aggr_middle(sc->sc_ah, bf->bf_desc, ndelim);
		list_move_tail(&bf->list, bf_q);
		if (bf_prev) {
			bf_prev->bf_next = bf;
			ath9k_hw_set_desc_link(sc->sc_ah, bf_prev->bf_desc,
					       bf->bf_daddr);
		}
		bf_prev = bf;

	} while (!list_empty(&tid->buf_q));

	*aggr_len = al;

	return status;
#undef PADBYTES
}

static void ath_tx_sched_aggr(struct ath_softc *sc, struct ath_txq *txq,
			      struct ath_atx_tid *tid)
{
	struct ath_buf *bf;
	enum ATH_AGGR_STATUS status;
	struct ath_frame_info *fi;
	struct list_head bf_q;
	int aggr_len;

	do {
		if (list_empty(&tid->buf_q))
			return;

		INIT_LIST_HEAD(&bf_q);

		status = ath_tx_form_aggr(sc, txq, tid, &bf_q, &aggr_len);

		/*
		 * no frames picked up to be aggregated;
		 * block-ack window is not open.
		 */
		if (list_empty(&bf_q))
			break;

		bf = list_first_entry(&bf_q, struct ath_buf, list);
		bf->bf_lastbf = list_entry(bf_q.prev, struct ath_buf, list);

		/* if only one frame, send as non-aggregate */
		if (bf == bf->bf_lastbf) {
			fi = get_frame_info(bf->bf_mpdu);

			bf->bf_state.bf_type &= ~BUF_AGGR;
			ath9k_hw_clr11n_aggr(sc->sc_ah, bf->bf_desc);
			ath_buf_set_rate(sc, bf, fi->framelen);
			ath_tx_txqaddbuf(sc, txq, &bf_q);
			continue;
		}

		/* setup first desc of aggregate */
		bf->bf_state.bf_type |= BUF_AGGR;
		ath_buf_set_rate(sc, bf, aggr_len);
		ath9k_hw_set11n_aggr_first(sc->sc_ah, bf->bf_desc, aggr_len);

		/* anchor last desc of aggregate */
		ath9k_hw_set11n_aggr_last(sc->sc_ah, bf->bf_lastbf->bf_desc);

		ath_tx_txqaddbuf(sc, txq, &bf_q);
		TX_STAT_INC(txq->axq_qnum, a_aggr);

	} while (txq->axq_depth < ATH_AGGR_MIN_QDEPTH &&
		 status != ATH_AGGR_BAW_CLOSED);
}

int ath_tx_aggr_start(struct ath_softc *sc, struct ieee80211_sta *sta,
		      u16 tid, u16 *ssn)
{
	struct ath_atx_tid *txtid;
	struct ath_node *an;

	an = (struct ath_node *)sta->drv_priv;
	txtid = ATH_AN_2_TID(an, tid);

	if (txtid->state & (AGGR_CLEANUP | AGGR_ADDBA_COMPLETE))
		return -EAGAIN;

	txtid->state |= AGGR_ADDBA_PROGRESS;
	txtid->paused = true;
	*ssn = txtid->seq_start;

	return 0;
}

void ath_tx_aggr_stop(struct ath_softc *sc, struct ieee80211_sta *sta, u16 tid)
{
	struct ath_node *an = (struct ath_node *)sta->drv_priv;
	struct ath_atx_tid *txtid = ATH_AN_2_TID(an, tid);
	struct ath_txq *txq = txtid->ac->txq;

	if (txtid->state & AGGR_CLEANUP)
		return;

	if (!(txtid->state & AGGR_ADDBA_COMPLETE)) {
		txtid->state &= ~AGGR_ADDBA_PROGRESS;
		return;
	}

	spin_lock_bh(&txq->axq_lock);
	txtid->paused = true;

	/*
	 * If frames are still being transmitted for this TID, they will be
	 * cleaned up during tx completion. To prevent race conditions, this
	 * TID can only be reused after all in-progress subframes have been
	 * completed.
	 */
	if (txtid->baw_head != txtid->baw_tail)
		txtid->state |= AGGR_CLEANUP;
	else
		txtid->state &= ~AGGR_ADDBA_COMPLETE;
	spin_unlock_bh(&txq->axq_lock);

	ath_tx_flush_tid(sc, txtid);
}

void ath_tx_aggr_resume(struct ath_softc *sc, struct ieee80211_sta *sta, u16 tid)
{
	struct ath_atx_tid *txtid;
	struct ath_node *an;

	an = (struct ath_node *)sta->drv_priv;

	if (sc->sc_flags & SC_OP_TXAGGR) {
		txtid = ATH_AN_2_TID(an, tid);
		txtid->baw_size =
			IEEE80211_MIN_AMPDU_BUF << sta->ht_cap.ampdu_factor;
		txtid->state |= AGGR_ADDBA_COMPLETE;
		txtid->state &= ~AGGR_ADDBA_PROGRESS;
		ath_tx_resume_tid(sc, txtid);
	}
}

/********************/
/* Queue Management */
/********************/

static void ath_txq_drain_pending_buffers(struct ath_softc *sc,
					  struct ath_txq *txq)
{
	struct ath_atx_ac *ac, *ac_tmp;
	struct ath_atx_tid *tid, *tid_tmp;

	list_for_each_entry_safe(ac, ac_tmp, &txq->axq_acq, list) {
		list_del(&ac->list);
		ac->sched = false;
		list_for_each_entry_safe(tid, tid_tmp, &ac->tid_q, list) {
			list_del(&tid->list);
			tid->sched = false;
			ath_tid_drain(sc, txq, tid);
		}
	}
}

struct ath_txq *ath_txq_setup(struct ath_softc *sc, int qtype, int subtype)
{
	struct ath_hw *ah = sc->sc_ah;
	struct ath_common *common = ath9k_hw_common(ah);
	struct ath9k_tx_queue_info qi;
	static const int subtype_txq_to_hwq[] = {
		[WME_AC_BE] = ATH_TXQ_AC_BE,
		[WME_AC_BK] = ATH_TXQ_AC_BK,
		[WME_AC_VI] = ATH_TXQ_AC_VI,
		[WME_AC_VO] = ATH_TXQ_AC_VO,
	};
	int qnum, i;

	memset(&qi, 0, sizeof(qi));
	qi.tqi_subtype = subtype_txq_to_hwq[subtype];
	qi.tqi_aifs = ATH9K_TXQ_USEDEFAULT;
	qi.tqi_cwmin = ATH9K_TXQ_USEDEFAULT;
	qi.tqi_cwmax = ATH9K_TXQ_USEDEFAULT;
	qi.tqi_physCompBuf = 0;

	/*
	 * Enable interrupts only for EOL and DESC conditions.
	 * We mark tx descriptors to receive a DESC interrupt
	 * when a tx queue gets deep; otherwise waiting for the
	 * EOL to reap descriptors.  Note that this is done to
	 * reduce interrupt load and this only defers reaping
	 * descriptors, never transmitting frames.  Aside from
	 * reducing interrupts this also permits more concurrency.
	 * The only potential downside is if the tx queue backs
	 * up in which case the top half of the kernel may backup
	 * due to a lack of tx descriptors.
	 *
	 * The UAPSD queue is an exception, since we take a desc-
	 * based intr on the EOSP frames.
	 */
	if (ah->caps.hw_caps & ATH9K_HW_CAP_EDMA) {
		qi.tqi_qflags = TXQ_FLAG_TXOKINT_ENABLE |
				TXQ_FLAG_TXERRINT_ENABLE;
	} else {
		if (qtype == ATH9K_TX_QUEUE_UAPSD)
			qi.tqi_qflags = TXQ_FLAG_TXDESCINT_ENABLE;
		else
			qi.tqi_qflags = TXQ_FLAG_TXEOLINT_ENABLE |
					TXQ_FLAG_TXDESCINT_ENABLE;
	}
	qnum = ath9k_hw_setuptxqueue(ah, qtype, &qi);
	if (qnum == -1) {
		/*
		 * NB: don't print a message, this happens
		 * normally on parts with too few tx queues
		 */
		return NULL;
	}
	if (qnum >= ARRAY_SIZE(sc->tx.txq)) {
		ath_print(common, ATH_DBG_FATAL,
			  "qnum %u out of range, max %u!\n",
			  qnum, (unsigned int)ARRAY_SIZE(sc->tx.txq));
		ath9k_hw_releasetxqueue(ah, qnum);
		return NULL;
	}
	if (!ATH_TXQ_SETUP(sc, qnum)) {
		struct ath_txq *txq = &sc->tx.txq[qnum];

		txq->axq_qnum = qnum;
		txq->axq_link = NULL;
		INIT_LIST_HEAD(&txq->axq_q);
		INIT_LIST_HEAD(&txq->axq_acq);
		spin_lock_init(&txq->axq_lock);
		txq->axq_depth = 0;
		txq->axq_tx_inprogress = false;
		sc->tx.txqsetup |= 1<<qnum;

		txq->txq_headidx = txq->txq_tailidx = 0;
		for (i = 0; i < ATH_TXFIFO_DEPTH; i++)
			INIT_LIST_HEAD(&txq->txq_fifo[i]);
		INIT_LIST_HEAD(&txq->txq_fifo_pending);
	}
	return &sc->tx.txq[qnum];
}

int ath_txq_update(struct ath_softc *sc, int qnum,
		   struct ath9k_tx_queue_info *qinfo)
{
	struct ath_hw *ah = sc->sc_ah;
	int error = 0;
	struct ath9k_tx_queue_info qi;

	if (qnum == sc->beacon.beaconq) {
		/*
		 * XXX: for beacon queue, we just save the parameter.
		 * It will be picked up by ath_beaconq_config when
		 * it's necessary.
		 */
		sc->beacon.beacon_qi = *qinfo;
		return 0;
	}

	BUG_ON(sc->tx.txq[qnum].axq_qnum != qnum);

	ath9k_hw_get_txq_props(ah, qnum, &qi);
	qi.tqi_aifs = qinfo->tqi_aifs;
	qi.tqi_cwmin = qinfo->tqi_cwmin;
	qi.tqi_cwmax = qinfo->tqi_cwmax;
	qi.tqi_burstTime = qinfo->tqi_burstTime;
	qi.tqi_readyTime = qinfo->tqi_readyTime;

	if (!ath9k_hw_set_txq_props(ah, qnum, &qi)) {
		ath_print(ath9k_hw_common(sc->sc_ah), ATH_DBG_FATAL,
			  "Unable to update hardware queue %u!\n", qnum);
		error = -EIO;
	} else {
		ath9k_hw_resettxqueue(ah, qnum);
	}

	return error;
}

int ath_cabq_update(struct ath_softc *sc)
{
	struct ath9k_tx_queue_info qi;
	int qnum = sc->beacon.cabq->axq_qnum;

	ath9k_hw_get_txq_props(sc->sc_ah, qnum, &qi);
	/*
	 * Ensure the readytime % is within the bounds.
	 */
	if (sc->config.cabqReadytime < ATH9K_READY_TIME_LO_BOUND)
		sc->config.cabqReadytime = ATH9K_READY_TIME_LO_BOUND;
	else if (sc->config.cabqReadytime > ATH9K_READY_TIME_HI_BOUND)
		sc->config.cabqReadytime = ATH9K_READY_TIME_HI_BOUND;

	qi.tqi_readyTime = (sc->beacon_interval *
			    sc->config.cabqReadytime) / 100;
	ath_txq_update(sc, qnum, &qi);

	return 0;
}

/*
 * Drain a given TX queue (could be Beacon or Data)
 *
 * This assumes output has been stopped and
 * we do not need to block ath_tx_tasklet.
 */
void ath_draintxq(struct ath_softc *sc, struct ath_txq *txq, bool retry_tx)
{
	struct ath_buf *bf, *lastbf;
	struct list_head bf_head;
	struct ath_tx_status ts;

	memset(&ts, 0, sizeof(ts));
	INIT_LIST_HEAD(&bf_head);

	for (;;) {
		spin_lock_bh(&txq->axq_lock);

		if (sc->sc_ah->caps.hw_caps & ATH9K_HW_CAP_EDMA) {
			if (list_empty(&txq->txq_fifo[txq->txq_tailidx])) {
				txq->txq_headidx = txq->txq_tailidx = 0;
				spin_unlock_bh(&txq->axq_lock);
				break;
			} else {
				bf = list_first_entry(&txq->txq_fifo[txq->txq_tailidx],
						      struct ath_buf, list);
			}
		} else {
			if (list_empty(&txq->axq_q)) {
				txq->axq_link = NULL;
				spin_unlock_bh(&txq->axq_lock);
				break;
			}
			bf = list_first_entry(&txq->axq_q, struct ath_buf,
					      list);

			if (bf->bf_stale) {
				list_del(&bf->list);
				spin_unlock_bh(&txq->axq_lock);

				ath_tx_return_buffer(sc, bf);
				continue;
			}
		}

		lastbf = bf->bf_lastbf;

		if (sc->sc_ah->caps.hw_caps & ATH9K_HW_CAP_EDMA) {
			list_cut_position(&bf_head,
					  &txq->txq_fifo[txq->txq_tailidx],
					  &lastbf->list);
			INCR(txq->txq_tailidx, ATH_TXFIFO_DEPTH);
		} else {
			/* remove ath_buf's of the same mpdu from txq */
			list_cut_position(&bf_head, &txq->axq_q, &lastbf->list);
		}

		txq->axq_depth--;

		spin_unlock_bh(&txq->axq_lock);

		if (bf_isampdu(bf))
			ath_tx_complete_aggr(sc, txq, bf, &bf_head, &ts, 0,
					     retry_tx);
		else
			ath_tx_complete_buf(sc, bf, txq, &bf_head, &ts, 0, 0);
	}

	spin_lock_bh(&txq->axq_lock);
	txq->axq_tx_inprogress = false;
	spin_unlock_bh(&txq->axq_lock);

	if (sc->sc_ah->caps.hw_caps & ATH9K_HW_CAP_EDMA) {
		spin_lock_bh(&txq->axq_lock);
		while (!list_empty(&txq->txq_fifo_pending)) {
			bf = list_first_entry(&txq->txq_fifo_pending,
					      struct ath_buf, list);
			list_cut_position(&bf_head,
					  &txq->txq_fifo_pending,
					  &bf->bf_lastbf->list);
			spin_unlock_bh(&txq->axq_lock);

			if (bf_isampdu(bf))
				ath_tx_complete_aggr(sc, txq, bf, &bf_head,
						     &ts, 0, retry_tx);
			else
				ath_tx_complete_buf(sc, bf, txq, &bf_head,
						    &ts, 0, 0);
			spin_lock_bh(&txq->axq_lock);
		}
		spin_unlock_bh(&txq->axq_lock);
	}

	/* flush any pending frames if aggregation is enabled */
	if (sc->sc_flags & SC_OP_TXAGGR) {
		if (!retry_tx) {
			spin_lock_bh(&txq->axq_lock);
			ath_txq_drain_pending_buffers(sc, txq);
			spin_unlock_bh(&txq->axq_lock);
		}
	}
}

void ath_drain_all_txq(struct ath_softc *sc, bool retry_tx)
{
	struct ath_hw *ah = sc->sc_ah;
	struct ath_common *common = ath9k_hw_common(sc->sc_ah);
	struct ath_txq *txq;
	int i, npend = 0;

	if (sc->sc_flags & SC_OP_INVALID)
		return;

	/* Stop beacon queue */
	ath9k_hw_stoptxdma(sc->sc_ah, sc->beacon.beaconq);

	/* Stop data queues */
	for (i = 0; i < ATH9K_NUM_TX_QUEUES; i++) {
		if (ATH_TXQ_SETUP(sc, i)) {
			txq = &sc->tx.txq[i];
			ath9k_hw_stoptxdma(ah, txq->axq_qnum);
			npend += ath9k_hw_numtxpending(ah, txq->axq_qnum);
		}
	}

	if (npend) {
		int r;

		ath_print(common, ATH_DBG_FATAL,
			  "Failed to stop TX DMA. Resetting hardware!\n");

		r = ath9k_hw_reset(ah, sc->sc_ah->curchan, ah->caldata, false);
		if (r)
			ath_print(common, ATH_DBG_FATAL,
				  "Unable to reset hardware; reset status %d\n",
				  r);
	}

	for (i = 0; i < ATH9K_NUM_TX_QUEUES; i++) {
		if (ATH_TXQ_SETUP(sc, i))
			ath_draintxq(sc, &sc->tx.txq[i], retry_tx);
	}
}

void ath_tx_cleanupq(struct ath_softc *sc, struct ath_txq *txq)
{
	ath9k_hw_releasetxqueue(sc->sc_ah, txq->axq_qnum);
	sc->tx.txqsetup &= ~(1<<txq->axq_qnum);
}

void ath_txq_schedule(struct ath_softc *sc, struct ath_txq *txq)
{
	struct ath_atx_ac *ac;
	struct ath_atx_tid *tid;

	if (list_empty(&txq->axq_acq))
		return;

	ac = list_first_entry(&txq->axq_acq, struct ath_atx_ac, list);
	list_del(&ac->list);
	ac->sched = false;

	do {
		if (list_empty(&ac->tid_q))
			return;

		tid = list_first_entry(&ac->tid_q, struct ath_atx_tid, list);
		list_del(&tid->list);
		tid->sched = false;

		if (tid->paused)
			continue;

		ath_tx_sched_aggr(sc, txq, tid);

		/*
		 * add tid to round-robin queue if more frames
		 * are pending for the tid
		 */
		if (!list_empty(&tid->buf_q))
			ath_tx_queue_tid(txq, tid);

		break;
	} while (!list_empty(&ac->tid_q));

	if (!list_empty(&ac->tid_q)) {
		if (!ac->sched) {
			ac->sched = true;
			list_add_tail(&ac->list, &txq->axq_acq);
		}
	}
}

/***********/
/* TX, DMA */
/***********/

/*
 * Insert a chain of ath_buf (descriptors) on a txq and
 * assume the descriptors are already chained together by caller.
 */
static void ath_tx_txqaddbuf(struct ath_softc *sc, struct ath_txq *txq,
			     struct list_head *head)
{
	struct ath_hw *ah = sc->sc_ah;
	struct ath_common *common = ath9k_hw_common(ah);
	struct ath_buf *bf;

	/*
	 * Insert the frame on the outbound list and
	 * pass it on to the hardware.
	 */

	if (list_empty(head))
		return;

	bf = list_first_entry(head, struct ath_buf, list);

	ath_print(common, ATH_DBG_QUEUE,
		  "qnum: %d, txq depth: %d\n", txq->axq_qnum, txq->axq_depth);

	if (sc->sc_ah->caps.hw_caps & ATH9K_HW_CAP_EDMA) {
		if (txq->axq_depth >= ATH_TXFIFO_DEPTH) {
			list_splice_tail_init(head, &txq->txq_fifo_pending);
			return;
		}
		if (!list_empty(&txq->txq_fifo[txq->txq_headidx]))
			ath_print(common, ATH_DBG_XMIT,
				  "Initializing tx fifo %d which "
				  "is non-empty\n",
				  txq->txq_headidx);
		INIT_LIST_HEAD(&txq->txq_fifo[txq->txq_headidx]);
		list_splice_init(head, &txq->txq_fifo[txq->txq_headidx]);
		INCR(txq->txq_headidx, ATH_TXFIFO_DEPTH);
		ath9k_hw_puttxbuf(ah, txq->axq_qnum, bf->bf_daddr);
		ath_print(common, ATH_DBG_XMIT,
			  "TXDP[%u] = %llx (%p)\n",
			  txq->axq_qnum, ito64(bf->bf_daddr), bf->bf_desc);
	} else {
		list_splice_tail_init(head, &txq->axq_q);

		if (txq->axq_link == NULL) {
			ath9k_hw_puttxbuf(ah, txq->axq_qnum, bf->bf_daddr);
			ath_print(common, ATH_DBG_XMIT,
					"TXDP[%u] = %llx (%p)\n",
					txq->axq_qnum, ito64(bf->bf_daddr),
					bf->bf_desc);
		} else {
			*txq->axq_link = bf->bf_daddr;
			ath_print(common, ATH_DBG_XMIT,
					"link[%u] (%p)=%llx (%p)\n",
					txq->axq_qnum, txq->axq_link,
					ito64(bf->bf_daddr), bf->bf_desc);
		}
		ath9k_hw_get_desc_link(ah, bf->bf_lastbf->bf_desc,
				       &txq->axq_link);
		ath9k_hw_txstart(ah, txq->axq_qnum);
	}
	txq->axq_depth++;
}

static void ath_tx_send_ampdu(struct ath_softc *sc, struct ath_atx_tid *tid,
			      struct ath_buf *bf, struct ath_tx_control *txctl)
{
	struct ath_frame_info *fi = get_frame_info(bf->bf_mpdu);
	struct list_head bf_head;

	bf->bf_state.bf_type |= BUF_AMPDU;
	TX_STAT_INC(txctl->txq->axq_qnum, a_queued);

	/*
	 * Do not queue to h/w when any of the following conditions is true:
	 * - there are pending frames in software queue
	 * - the TID is currently paused for ADDBA/BAR request
	 * - seqno is not within block-ack window
	 * - h/w queue depth exceeds low water mark
	 */
	if (!list_empty(&tid->buf_q) || tid->paused ||
	    !BAW_WITHIN(tid->seq_start, tid->baw_size, fi->seqno) ||
	    txctl->txq->axq_depth >= ATH_AGGR_MIN_QDEPTH) {
		/*
		 * Add this frame to software queue for scheduling later
		 * for aggregation.
		 */
		list_add_tail(&bf->list, &tid->buf_q);
		ath_tx_queue_tid(txctl->txq, tid);
		return;
	}

	INIT_LIST_HEAD(&bf_head);
	list_add(&bf->list, &bf_head);

	/* Add sub-frame to BAW */
	if (!fi->retries)
		ath_tx_addto_baw(sc, tid, fi->seqno);

	/* Queue to h/w without aggregation */
	bf->bf_lastbf = bf;
	ath_buf_set_rate(sc, bf, fi->framelen);
	ath_tx_txqaddbuf(sc, txctl->txq, &bf_head);
}

static void ath_tx_send_normal(struct ath_softc *sc, struct ath_txq *txq,
			       struct ath_atx_tid *tid,
			       struct list_head *bf_head)
{
	struct ath_frame_info *fi;
	struct ath_buf *bf;

	bf = list_first_entry(bf_head, struct ath_buf, list);
	bf->bf_state.bf_type &= ~BUF_AMPDU;

	/* update starting sequence number for subsequent ADDBA request */
	if (tid)
		INCR(tid->seq_start, IEEE80211_SEQ_MAX);

	bf->bf_lastbf = bf;
	fi = get_frame_info(bf->bf_mpdu);
	ath_buf_set_rate(sc, bf, fi->framelen);
	ath_tx_txqaddbuf(sc, txq, bf_head);
	TX_STAT_INC(txq->axq_qnum, queued);
}

static enum ath9k_pkt_type get_hw_packet_type(struct sk_buff *skb)
{
	struct ieee80211_hdr *hdr;
	enum ath9k_pkt_type htype;
	__le16 fc;

	hdr = (struct ieee80211_hdr *)skb->data;
	fc = hdr->frame_control;

	if (ieee80211_is_beacon(fc))
		htype = ATH9K_PKT_TYPE_BEACON;
	else if (ieee80211_is_probe_resp(fc))
		htype = ATH9K_PKT_TYPE_PROBE_RESP;
	else if (ieee80211_is_atim(fc))
		htype = ATH9K_PKT_TYPE_ATIM;
	else if (ieee80211_is_pspoll(fc))
		htype = ATH9K_PKT_TYPE_PSPOLL;
	else
		htype = ATH9K_PKT_TYPE_NORMAL;

	return htype;
}

static void setup_frame_info(struct ieee80211_hw *hw, struct sk_buff *skb,
			     int framelen)
{
	struct ath_wiphy *aphy = hw->priv;
	struct ath_softc *sc = aphy->sc;
	struct ieee80211_tx_info *tx_info = IEEE80211_SKB_CB(skb);
	struct ieee80211_sta *sta = tx_info->control.sta;
	struct ieee80211_key_conf *hw_key = tx_info->control.hw_key;
	struct ieee80211_hdr *hdr;
	struct ath_frame_info *fi = get_frame_info(skb);
	struct ath_node *an;
	struct ath_atx_tid *tid;
	enum ath9k_key_type keytype;
	u16 seqno = 0;
	u8 tidno;

	keytype = ath9k_cmn_get_hw_crypto_keytype(skb);

	hdr = (struct ieee80211_hdr *)skb->data;
	if (sta && ieee80211_is_data_qos(hdr->frame_control) &&
		conf_is_ht(&hw->conf) && (sc->sc_flags & SC_OP_TXAGGR)) {

		an = (struct ath_node *) sta->drv_priv;
		tidno = ieee80211_get_qos_ctl(hdr)[0] & IEEE80211_QOS_CTL_TID_MASK;

		/*
		 * Override seqno set by upper layer with the one
		 * in tx aggregation state.
		 */
		tid = ATH_AN_2_TID(an, tidno);
		seqno = tid->seq_next;
		hdr->seq_ctrl = cpu_to_le16(seqno << IEEE80211_SEQ_SEQ_SHIFT);
		INCR(tid->seq_next, IEEE80211_SEQ_MAX);
	}

	memset(fi, 0, sizeof(*fi));
	if (hw_key)
		fi->keyix = hw_key->hw_key_idx;
	else
		fi->keyix = ATH9K_TXKEYIX_INVALID;
	fi->keytype = keytype;
	fi->framelen = framelen;
	fi->seqno = seqno;
}

static int setup_tx_flags(struct sk_buff *skb)
{
	struct ieee80211_tx_info *tx_info = IEEE80211_SKB_CB(skb);
	int flags = 0;

	flags |= ATH9K_TXDESC_CLRDMASK; /* needed for crypto errors */
	flags |= ATH9K_TXDESC_INTREQ;

	if (tx_info->flags & IEEE80211_TX_CTL_NO_ACK)
		flags |= ATH9K_TXDESC_NOACK;

	if (tx_info->flags & IEEE80211_TX_CTL_LDPC)
		flags |= ATH9K_TXDESC_LDPC;

	return flags;
}

/*
 * rix - rate index
 * pktlen - total bytes (delims + data + fcs + pads + pad delims)
 * width  - 0 for 20 MHz, 1 for 40 MHz
 * half_gi - to use 4us v/s 3.6 us for symbol time
 */
static u32 ath_pkt_duration(struct ath_softc *sc, u8 rix, int pktlen,
			    int width, int half_gi, bool shortPreamble)
{
	u32 nbits, nsymbits, duration, nsymbols;
	int streams;

	/* find number of symbols: PLCP + data */
	streams = HT_RC_2_STREAMS(rix);
	nbits = (pktlen << 3) + OFDM_PLCP_BITS;
	nsymbits = bits_per_symbol[rix % 8][width] * streams;
	nsymbols = (nbits + nsymbits - 1) / nsymbits;

	if (!half_gi)
		duration = SYMBOL_TIME(nsymbols);
	else
		duration = SYMBOL_TIME_HALFGI(nsymbols);

	/* addup duration for legacy/ht training and signal fields */
	duration += L_STF + L_LTF + L_SIG + HT_SIG + HT_STF + HT_LTF(streams);

	return duration;
}

static void ath_buf_set_rate(struct ath_softc *sc, struct ath_buf *bf, int len)
{
	struct ath_common *common = ath9k_hw_common(sc->sc_ah);
	struct ath9k_11n_rate_series series[4];
	struct sk_buff *skb;
	struct ieee80211_tx_info *tx_info;
	struct ieee80211_tx_rate *rates;
	const struct ieee80211_rate *rate;
	struct ieee80211_hdr *hdr;
	int i, flags = 0;
	u8 rix = 0, ctsrate = 0;
	bool is_pspoll;

	memset(series, 0, sizeof(struct ath9k_11n_rate_series) * 4);

	skb = bf->bf_mpdu;
	tx_info = IEEE80211_SKB_CB(skb);
	rates = tx_info->control.rates;
	hdr = (struct ieee80211_hdr *)skb->data;
	is_pspoll = ieee80211_is_pspoll(hdr->frame_control);

	/*
	 * We check if Short Preamble is needed for the CTS rate by
	 * checking the BSS's global flag.
	 * But for the rate series, IEEE80211_TX_RC_USE_SHORT_PREAMBLE is used.
	 */
	rate = ieee80211_get_rts_cts_rate(sc->hw, tx_info);
	ctsrate = rate->hw_value;
	if (sc->sc_flags & SC_OP_PREAMBLE_SHORT)
		ctsrate |= rate->hw_value_short;

	for (i = 0; i < 4; i++) {
		bool is_40, is_sgi, is_sp;
		int phy;

		if (!rates[i].count || (rates[i].idx < 0))
			continue;

		rix = rates[i].idx;
		series[i].Tries = rates[i].count;
		series[i].ChSel = common->tx_chainmask;

		if ((sc->config.ath_aggr_prot && bf_isaggr(bf)) ||
		    (rates[i].flags & IEEE80211_TX_RC_USE_RTS_CTS)) {
			series[i].RateFlags |= ATH9K_RATESERIES_RTS_CTS;
			flags |= ATH9K_TXDESC_RTSENA;
		} else if (rates[i].flags & IEEE80211_TX_RC_USE_CTS_PROTECT) {
			series[i].RateFlags |= ATH9K_RATESERIES_RTS_CTS;
			flags |= ATH9K_TXDESC_CTSENA;
		}

		if (rates[i].flags & IEEE80211_TX_RC_40_MHZ_WIDTH)
			series[i].RateFlags |= ATH9K_RATESERIES_2040;
		if (rates[i].flags & IEEE80211_TX_RC_SHORT_GI)
			series[i].RateFlags |= ATH9K_RATESERIES_HALFGI;

		is_sgi = !!(rates[i].flags & IEEE80211_TX_RC_SHORT_GI);
		is_40 = !!(rates[i].flags & IEEE80211_TX_RC_40_MHZ_WIDTH);
		is_sp = !!(rates[i].flags & IEEE80211_TX_RC_USE_SHORT_PREAMBLE);

		if (rates[i].flags & IEEE80211_TX_RC_MCS) {
			/* MCS rates */
			series[i].Rate = rix | 0x80;
			series[i].PktDuration = ath_pkt_duration(sc, rix, len,
				 is_40, is_sgi, is_sp);
			if (rix < 8 && (tx_info->flags & IEEE80211_TX_CTL_STBC))
				series[i].RateFlags |= ATH9K_RATESERIES_STBC;
			continue;
		}

		/* legcay rates */
		if ((tx_info->band == IEEE80211_BAND_2GHZ) &&
		    !(rate->flags & IEEE80211_RATE_ERP_G))
			phy = WLAN_RC_PHY_CCK;
		else
			phy = WLAN_RC_PHY_OFDM;

		rate = &sc->sbands[tx_info->band].bitrates[rates[i].idx];
		series[i].Rate = rate->hw_value;
		if (rate->hw_value_short) {
			if (rates[i].flags & IEEE80211_TX_RC_USE_SHORT_PREAMBLE)
				series[i].Rate |= rate->hw_value_short;
		} else {
			is_sp = false;
		}

		series[i].PktDuration = ath9k_hw_computetxtime(sc->sc_ah,
			phy, rate->bitrate * 100, len, rix, is_sp);
	}

	/* For AR5416 - RTS cannot be followed by a frame larger than 8K */
	if (bf_isaggr(bf) && (len > sc->sc_ah->caps.rts_aggr_limit))
		flags &= ~ATH9K_TXDESC_RTSENA;

	/* ATH9K_TXDESC_RTSENA and ATH9K_TXDESC_CTSENA are mutually exclusive. */
	if (flags & ATH9K_TXDESC_RTSENA)
		flags &= ~ATH9K_TXDESC_CTSENA;

	/* set dur_update_en for l-sig computation except for PS-Poll frames */
	ath9k_hw_set11n_ratescenario(sc->sc_ah, bf->bf_desc,
				     bf->bf_lastbf->bf_desc,
				     !is_pspoll, ctsrate,
				     0, series, 4, flags);

	if (sc->config.ath_aggr_prot && flags)
		ath9k_hw_set11n_burstduration(sc->sc_ah, bf->bf_desc, 8192);
}

static struct ath_buf *ath_tx_setup_buffer(struct ieee80211_hw *hw,
					   struct ath_txq *txq,
					   struct sk_buff *skb)
{
	struct ath_wiphy *aphy = hw->priv;
	struct ath_softc *sc = aphy->sc;
	struct ath_hw *ah = sc->sc_ah;
	struct ath_common *common = ath9k_hw_common(sc->sc_ah);
	struct ath_frame_info *fi = get_frame_info(skb);
	struct ath_buf *bf;
	struct ath_desc *ds;
	int frm_type;

	bf = ath_tx_get_buffer(sc);
	if (!bf) {
		ath_print(common, ATH_DBG_XMIT, "TX buffers are full\n");
		return NULL;
	}

	ATH_TXBUF_RESET(bf);

	bf->aphy = aphy;
	bf->bf_flags = setup_tx_flags(skb);
	bf->bf_mpdu = skb;

	bf->bf_buf_addr = dma_map_single(sc->dev, skb->data,
					 skb->len, DMA_TO_DEVICE);
	if (unlikely(dma_mapping_error(sc->dev, bf->bf_buf_addr))) {
		bf->bf_mpdu = NULL;
		bf->bf_buf_addr = 0;
		ath_print(ath9k_hw_common(sc->sc_ah), ATH_DBG_FATAL,
			  "dma_mapping_error() on TX\n");
		ath_tx_return_buffer(sc, bf);
		return NULL;
	}

	frm_type = get_hw_packet_type(skb);

	ds = bf->bf_desc;
	ath9k_hw_set_desc_link(ah, ds, 0);

	ath9k_hw_set11n_txdesc(ah, ds, fi->framelen, frm_type, MAX_RATE_POWER,
			       fi->keyix, fi->keytype, bf->bf_flags);

	ath9k_hw_filltxdesc(ah, ds,
			    skb->len,	/* segment length */
			    true,	/* first segment */
			    true,	/* last segment */
			    ds,		/* first descriptor */
			    bf->bf_buf_addr,
			    txq->axq_qnum);


	return bf;
}

/* FIXME: tx power */
static void ath_tx_start_dma(struct ath_softc *sc, struct ath_buf *bf,
			     struct ath_tx_control *txctl)
{
	struct sk_buff *skb = bf->bf_mpdu;
	struct ieee80211_tx_info *tx_info = IEEE80211_SKB_CB(skb);
	struct ieee80211_hdr *hdr = (struct ieee80211_hdr *)skb->data;
	struct list_head bf_head;
	struct ath_atx_tid *tid;
	u8 tidno;

	spin_lock_bh(&txctl->txq->axq_lock);

<<<<<<< HEAD
		WARN_ON(tid->ac->txq != txctl->txq);
		if (tx_info->flags & IEEE80211_TX_CTL_AMPDU) {
			/*
			 * Try aggregation if it's a unicast data frame
			 * and the destination is HT capable.
			 */
			ath_tx_send_ampdu(sc, tid, &bf_head, txctl);
		} else {
			/*
			 * Send this frame as regular when ADDBA
			 * exchange is neither complete nor pending.
			 */
			ath_tx_send_ht_normal(sc, txctl->txq,
					      tid, &bf_head);
		}
=======
	if ((tx_info->flags & IEEE80211_TX_CTL_AMPDU) && txctl->an) {
		tidno = ieee80211_get_qos_ctl(hdr)[0] &
			IEEE80211_QOS_CTL_TID_MASK;
		tid = ATH_AN_2_TID(txctl->an, tidno);

		WARN_ON(tid->ac->txq != txctl->txq);
		/*
		 * Try aggregation if it's a unicast data frame
		 * and the destination is HT capable.
		 */
		ath_tx_send_ampdu(sc, tid, bf, txctl);
>>>>>>> 4f855938
	} else {
		INIT_LIST_HEAD(&bf_head);
		list_add_tail(&bf->list, &bf_head);

		bf->bf_state.bfs_ftype = txctl->frame_type;
		bf->bf_state.bfs_paprd = txctl->paprd;

		if (bf->bf_state.bfs_paprd)
			ar9003_hw_set_paprd_txdesc(sc->sc_ah, bf->bf_desc,
						   bf->bf_state.bfs_paprd);

		ath_tx_send_normal(sc, txctl->txq, NULL, &bf_head);
	}

	spin_unlock_bh(&txctl->txq->axq_lock);
}

/* Upon failure caller should free skb */
int ath_tx_start(struct ieee80211_hw *hw, struct sk_buff *skb,
		 struct ath_tx_control *txctl)
{
	struct ieee80211_hdr *hdr = (struct ieee80211_hdr *) skb->data;
	struct ieee80211_tx_info *info = IEEE80211_SKB_CB(skb);
	struct ieee80211_sta *sta = info->control.sta;
	struct ath_wiphy *aphy = hw->priv;
	struct ath_softc *sc = aphy->sc;
	struct ath_txq *txq = txctl->txq;
	struct ath_buf *bf;
<<<<<<< HEAD
	int q, r;

	bf = ath_tx_get_buffer(sc);
	if (!bf) {
		ath_print(common, ATH_DBG_XMIT, "TX buffers are full\n");
		return -1;
	}

	q = skb_get_queue_mapping(skb);
	r = ath_tx_setup_buffer(hw, bf, skb, txctl);
	if (unlikely(r)) {
		ath_print(common, ATH_DBG_FATAL, "TX mem alloc failure\n");

		/* upon ath_tx_processq() this TX queue will be resumed, we
		 * guarantee this will happen by knowing beforehand that
		 * we will at least have to run TX completionon one buffer
		 * on the queue */
		spin_lock_bh(&txq->axq_lock);
		if (txq == sc->tx.txq_map[q] && !txq->stopped &&
		    txq->axq_depth > 1) {
			ath_mac80211_stop_queue(sc, q);
			txq->stopped = 1;
		}
		spin_unlock_bh(&txq->axq_lock);

		ath_tx_return_buffer(sc, bf);

		return r;
	}

	spin_lock_bh(&txq->axq_lock);
	if (txq == sc->tx.txq_map[q] &&
	    ++txq->pending_frames > ATH_MAX_QDEPTH && !txq->stopped) {
		ath_mac80211_stop_queue(sc, q);
		txq->stopped = 1;
	}
	spin_unlock_bh(&txq->axq_lock);

	ath_tx_start_dma(sc, bf, txctl);

	return 0;
}

void ath_tx_cabq(struct ieee80211_hw *hw, struct sk_buff *skb)
{
	struct ath_wiphy *aphy = hw->priv;
	struct ath_softc *sc = aphy->sc;
	struct ath_common *common = ath9k_hw_common(sc->sc_ah);
	struct ieee80211_hdr *hdr = (struct ieee80211_hdr *) skb->data;
=======
>>>>>>> 4f855938
	int padpos, padsize;
	int frmlen = skb->len + FCS_LEN;
	int q;

	txctl->an = (struct ath_node *)sta->drv_priv;
	if (info->control.hw_key)
		frmlen += info->control.hw_key->icv_len;

	/*
	 * As a temporary workaround, assign seq# here; this will likely need
	 * to be cleaned up to work better with Beacon transmission and virtual
	 * BSSes.
	 */
	if (info->flags & IEEE80211_TX_CTL_ASSIGN_SEQ) {
		if (info->flags & IEEE80211_TX_CTL_FIRST_FRAGMENT)
			sc->tx.seq_no += 0x10;
		hdr->seq_ctrl &= cpu_to_le16(IEEE80211_SCTL_FRAG);
		hdr->seq_ctrl |= cpu_to_le16(sc->tx.seq_no);
	}

	/* Add the padding after the header if this is not already done */
	padpos = ath9k_cmn_padpos(hdr->frame_control);
	padsize = padpos & 3;
	if (padsize && skb->len > padpos) {
		if (skb_headroom(skb) < padsize)
			return -ENOMEM;

		skb_push(skb, padsize);
		memmove(skb->data, skb->data + padsize, padpos);
	}

	setup_frame_info(hw, skb, frmlen);

	/*
	 * At this point, the vif, hw_key and sta pointers in the tx control
	 * info are no longer valid (overwritten by the ath_frame_info data.
	 */

	bf = ath_tx_setup_buffer(hw, txctl->txq, skb);
	if (unlikely(!bf))
		return -ENOMEM;

	q = skb_get_queue_mapping(skb);
	spin_lock_bh(&txq->axq_lock);
	if (txq == sc->tx.txq_map[q] &&
	    ++txq->pending_frames > ATH_MAX_QDEPTH && !txq->stopped) {
		ath_mac80211_stop_queue(sc, q);
		txq->stopped = 1;
	}
	spin_unlock_bh(&txq->axq_lock);

	ath_tx_start_dma(sc, bf, txctl);

	return 0;
}

/*****************/
/* TX Completion */
/*****************/

static void ath_tx_complete(struct ath_softc *sc, struct sk_buff *skb,
<<<<<<< HEAD
			    struct ath_wiphy *aphy, int tx_flags,
=======
			    struct ath_wiphy *aphy, int tx_flags, int ftype,
>>>>>>> 4f855938
			    struct ath_txq *txq)
{
	struct ieee80211_hw *hw = sc->hw;
	struct ieee80211_tx_info *tx_info = IEEE80211_SKB_CB(skb);
	struct ath_common *common = ath9k_hw_common(sc->sc_ah);
	struct ieee80211_hdr * hdr = (struct ieee80211_hdr *)skb->data;
	int q, padpos, padsize;

	ath_print(common, ATH_DBG_XMIT, "TX complete: skb: %p\n", skb);

	if (aphy)
		hw = aphy->hw;

	if (tx_flags & ATH_TX_BAR)
		tx_info->flags |= IEEE80211_TX_STAT_AMPDU_NO_BACK;

	if (!(tx_flags & (ATH_TX_ERROR | ATH_TX_XRETRY))) {
		/* Frame was ACKed */
		tx_info->flags |= IEEE80211_TX_STAT_ACK;
	}

	padpos = ath9k_cmn_padpos(hdr->frame_control);
	padsize = padpos & 3;
	if (padsize && skb->len>padpos+padsize) {
		/*
		 * Remove MAC header padding before giving the frame back to
		 * mac80211.
		 */
		memmove(skb->data + padsize, skb->data, padpos);
		skb_pull(skb, padsize);
	}

	if (sc->ps_flags & PS_WAIT_FOR_TX_ACK) {
		sc->ps_flags &= ~PS_WAIT_FOR_TX_ACK;
		ath_print(common, ATH_DBG_PS,
			  "Going back to sleep after having "
			  "received TX status (0x%lx)\n",
			sc->ps_flags & (PS_WAIT_FOR_BEACON |
					PS_WAIT_FOR_CAB |
					PS_WAIT_FOR_PSPOLL_DATA |
					PS_WAIT_FOR_TX_ACK));
	}

	if (unlikely(ftype))
		ath9k_tx_status(hw, skb, ftype);
	else {
		q = skb_get_queue_mapping(skb);
		if (txq == sc->tx.txq_map[q]) {
			spin_lock_bh(&txq->axq_lock);
			if (WARN_ON(--txq->pending_frames < 0))
				txq->pending_frames = 0;
			spin_unlock_bh(&txq->axq_lock);
		}

		ieee80211_tx_status(hw, skb);
	}
}

static void ath_tx_complete_buf(struct ath_softc *sc, struct ath_buf *bf,
				struct ath_txq *txq, struct list_head *bf_q,
				struct ath_tx_status *ts, int txok, int sendbar)
{
	struct sk_buff *skb = bf->bf_mpdu;
	unsigned long flags;
	int tx_flags = 0;

	if (sendbar)
		tx_flags = ATH_TX_BAR;

	if (!txok) {
		tx_flags |= ATH_TX_ERROR;

		if (bf_isxretried(bf))
			tx_flags |= ATH_TX_XRETRY;
	}

	dma_unmap_single(sc->dev, bf->bf_buf_addr, skb->len, DMA_TO_DEVICE);
	bf->bf_buf_addr = 0;

	if (bf->bf_state.bfs_paprd) {
		if (!sc->paprd_pending)
			dev_kfree_skb_any(skb);
		else
			complete(&sc->paprd_complete);
	} else {
		ath_debug_stat_tx(sc, bf, ts);
<<<<<<< HEAD
		ath_tx_complete(sc, skb, bf->aphy, tx_flags, txq);
=======
		ath_tx_complete(sc, skb, bf->aphy, tx_flags,
				bf->bf_state.bfs_ftype, txq);
>>>>>>> 4f855938
	}
	/* At this point, skb (bf->bf_mpdu) is consumed...make sure we don't
	 * accidentally reference it later.
	 */
	bf->bf_mpdu = NULL;

	/*
	 * Return the list of ath_buf of this mpdu to free queue
	 */
	spin_lock_irqsave(&sc->tx.txbuflock, flags);
	list_splice_tail_init(bf_q, &sc->tx.txbuf);
	spin_unlock_irqrestore(&sc->tx.txbuflock, flags);
}

static void ath_tx_rc_status(struct ath_buf *bf, struct ath_tx_status *ts,
			     int nframes, int nbad, int txok, bool update_rc)
{
	struct sk_buff *skb = bf->bf_mpdu;
	struct ieee80211_hdr *hdr = (struct ieee80211_hdr *)skb->data;
	struct ieee80211_tx_info *tx_info = IEEE80211_SKB_CB(skb);
	struct ieee80211_hw *hw = bf->aphy->hw;
	struct ath_softc *sc = bf->aphy->sc;
	struct ath_hw *ah = sc->sc_ah;
	u8 i, tx_rateindex;

	if (txok)
		tx_info->status.ack_signal = ts->ts_rssi;

	tx_rateindex = ts->ts_rateindex;
	WARN_ON(tx_rateindex >= hw->max_rates);

	if (ts->ts_status & ATH9K_TXERR_FILT)
		tx_info->flags |= IEEE80211_TX_STAT_TX_FILTERED;
	if ((tx_info->flags & IEEE80211_TX_CTL_AMPDU) && update_rc) {
		tx_info->flags |= IEEE80211_TX_STAT_AMPDU;

		BUG_ON(nbad > nframes);

		tx_info->status.ampdu_len = nframes;
		tx_info->status.ampdu_ack_len = nframes - nbad;
	}

	if ((ts->ts_status & ATH9K_TXERR_FILT) == 0 &&
	    (bf->bf_flags & ATH9K_TXDESC_NOACK) == 0 && update_rc) {
		/*
		 * If an underrun error is seen assume it as an excessive
		 * retry only if max frame trigger level has been reached
		 * (2 KB for single stream, and 4 KB for dual stream).
		 * Adjust the long retry as if the frame was tried
		 * hw->max_rate_tries times to affect how rate control updates
		 * PER for the failed rate.
		 * In case of congestion on the bus penalizing this type of
		 * underruns should help hardware actually transmit new frames
		 * successfully by eventually preferring slower rates.
		 * This itself should also alleviate congestion on the bus.
		 */
		if (ieee80211_is_data(hdr->frame_control) &&
		    (ts->ts_flags & (ATH9K_TX_DATA_UNDERRUN |
		                     ATH9K_TX_DELIM_UNDERRUN)) &&
		    ah->tx_trig_level >= sc->sc_ah->caps.tx_triglevel_max)
			tx_info->status.rates[tx_rateindex].count =
				hw->max_rate_tries;
	}

	for (i = tx_rateindex + 1; i < hw->max_rates; i++) {
		tx_info->status.rates[i].count = 0;
		tx_info->status.rates[i].idx = -1;
	}

	tx_info->status.rates[tx_rateindex].count = ts->ts_longretry + 1;
}

static void ath_wake_mac80211_queue(struct ath_softc *sc, int qnum)
{
	struct ath_txq *txq;

	txq = sc->tx.txq_map[qnum];
	spin_lock_bh(&txq->axq_lock);
	if (txq->stopped && txq->pending_frames < ATH_MAX_QDEPTH) {
		if (ath_mac80211_start_queue(sc, qnum))
			txq->stopped = 0;
	}
	spin_unlock_bh(&txq->axq_lock);
}

static void ath_tx_processq(struct ath_softc *sc, struct ath_txq *txq)
{
	struct ath_hw *ah = sc->sc_ah;
	struct ath_common *common = ath9k_hw_common(ah);
	struct ath_buf *bf, *lastbf, *bf_held = NULL;
	struct list_head bf_head;
	struct ath_desc *ds;
	struct ath_tx_status ts;
	int txok;
	int status;
	int qnum;

	ath_print(common, ATH_DBG_QUEUE, "tx queue %d (%x), link %p\n",
		  txq->axq_qnum, ath9k_hw_gettxbuf(sc->sc_ah, txq->axq_qnum),
		  txq->axq_link);

	for (;;) {
		spin_lock_bh(&txq->axq_lock);
		if (list_empty(&txq->axq_q)) {
			txq->axq_link = NULL;
			spin_unlock_bh(&txq->axq_lock);
			break;
		}
		bf = list_first_entry(&txq->axq_q, struct ath_buf, list);

		/*
		 * There is a race condition that a BH gets scheduled
		 * after sw writes TxE and before hw re-load the last
		 * descriptor to get the newly chained one.
		 * Software must keep the last DONE descriptor as a
		 * holding descriptor - software does so by marking
		 * it with the STALE flag.
		 */
		bf_held = NULL;
		if (bf->bf_stale) {
			bf_held = bf;
			if (list_is_last(&bf_held->list, &txq->axq_q)) {
				spin_unlock_bh(&txq->axq_lock);
				break;
			} else {
				bf = list_entry(bf_held->list.next,
						struct ath_buf, list);
			}
		}

		lastbf = bf->bf_lastbf;
		ds = lastbf->bf_desc;

		memset(&ts, 0, sizeof(ts));
		status = ath9k_hw_txprocdesc(ah, ds, &ts);
		if (status == -EINPROGRESS) {
			spin_unlock_bh(&txq->axq_lock);
			break;
		}

		/*
		 * Remove ath_buf's of the same transmit unit from txq,
		 * however leave the last descriptor back as the holding
		 * descriptor for hw.
		 */
		lastbf->bf_stale = true;
		INIT_LIST_HEAD(&bf_head);
		if (!list_is_singular(&lastbf->list))
			list_cut_position(&bf_head,
				&txq->axq_q, lastbf->list.prev);

		txq->axq_depth--;
		txok = !(ts.ts_status & ATH9K_TXERR_MASK);
		txq->axq_tx_inprogress = false;
		if (bf_held)
			list_del(&bf_held->list);
		spin_unlock_bh(&txq->axq_lock);

		if (bf_held)
			ath_tx_return_buffer(sc, bf_held);

		if (!bf_isampdu(bf)) {
			/*
			 * This frame is sent out as a single frame.
			 * Use hardware retry status for this frame.
			 */
			if (ts.ts_status & ATH9K_TXERR_XRETRY)
				bf->bf_state.bf_type |= BUF_XRETRY;
			ath_tx_rc_status(bf, &ts, 1, txok ? 0 : 1, txok, true);
		}

		qnum = skb_get_queue_mapping(bf->bf_mpdu);

		if (bf_isampdu(bf))
			ath_tx_complete_aggr(sc, txq, bf, &bf_head, &ts, txok,
					     true);
		else
			ath_tx_complete_buf(sc, bf, txq, &bf_head, &ts, txok, 0);

		if (txq == sc->tx.txq_map[qnum])
			ath_wake_mac80211_queue(sc, qnum);

		spin_lock_bh(&txq->axq_lock);
		if (sc->sc_flags & SC_OP_TXAGGR)
			ath_txq_schedule(sc, txq);
		spin_unlock_bh(&txq->axq_lock);
	}
}

static void ath_tx_complete_poll_work(struct work_struct *work)
{
	struct ath_softc *sc = container_of(work, struct ath_softc,
			tx_complete_work.work);
	struct ath_txq *txq;
	int i;
	bool needreset = false;

	for (i = 0; i < ATH9K_NUM_TX_QUEUES; i++)
		if (ATH_TXQ_SETUP(sc, i)) {
			txq = &sc->tx.txq[i];
			spin_lock_bh(&txq->axq_lock);
			if (txq->axq_depth) {
				if (txq->axq_tx_inprogress) {
					needreset = true;
					spin_unlock_bh(&txq->axq_lock);
					break;
				} else {
					txq->axq_tx_inprogress = true;
				}
			}
			spin_unlock_bh(&txq->axq_lock);
		}

	if (needreset) {
		ath_print(ath9k_hw_common(sc->sc_ah), ATH_DBG_RESET,
			  "tx hung, resetting the chip\n");
		ath9k_ps_wakeup(sc);
		ath_reset(sc, true);
		ath9k_ps_restore(sc);
	}

	ieee80211_queue_delayed_work(sc->hw, &sc->tx_complete_work,
			msecs_to_jiffies(ATH_TX_COMPLETE_POLL_INT));
}



void ath_tx_tasklet(struct ath_softc *sc)
{
	int i;
	u32 qcumask = ((1 << ATH9K_NUM_TX_QUEUES) - 1);

	ath9k_hw_gettxintrtxqs(sc->sc_ah, &qcumask);

	for (i = 0; i < ATH9K_NUM_TX_QUEUES; i++) {
		if (ATH_TXQ_SETUP(sc, i) && (qcumask & (1 << i)))
			ath_tx_processq(sc, &sc->tx.txq[i]);
	}
}

void ath_tx_edma_tasklet(struct ath_softc *sc)
{
	struct ath_tx_status txs;
	struct ath_common *common = ath9k_hw_common(sc->sc_ah);
	struct ath_hw *ah = sc->sc_ah;
	struct ath_txq *txq;
	struct ath_buf *bf, *lastbf;
	struct list_head bf_head;
	int status;
	int txok;
	int qnum;

	for (;;) {
		status = ath9k_hw_txprocdesc(ah, NULL, (void *)&txs);
		if (status == -EINPROGRESS)
			break;
		if (status == -EIO) {
			ath_print(common, ATH_DBG_XMIT,
				  "Error processing tx status\n");
			break;
		}

		/* Skip beacon completions */
		if (txs.qid == sc->beacon.beaconq)
			continue;

		txq = &sc->tx.txq[txs.qid];

		spin_lock_bh(&txq->axq_lock);
		if (list_empty(&txq->txq_fifo[txq->txq_tailidx])) {
			spin_unlock_bh(&txq->axq_lock);
			return;
		}

		bf = list_first_entry(&txq->txq_fifo[txq->txq_tailidx],
				      struct ath_buf, list);
		lastbf = bf->bf_lastbf;

		INIT_LIST_HEAD(&bf_head);
		list_cut_position(&bf_head, &txq->txq_fifo[txq->txq_tailidx],
				  &lastbf->list);
		INCR(txq->txq_tailidx, ATH_TXFIFO_DEPTH);
		txq->axq_depth--;
		txq->axq_tx_inprogress = false;
		spin_unlock_bh(&txq->axq_lock);

		txok = !(txs.ts_status & ATH9K_TXERR_MASK);

		if (!bf_isampdu(bf)) {
			if (txs.ts_status & ATH9K_TXERR_XRETRY)
				bf->bf_state.bf_type |= BUF_XRETRY;
			ath_tx_rc_status(bf, &txs, 1, txok ? 0 : 1, txok, true);
		}

		qnum = skb_get_queue_mapping(bf->bf_mpdu);

		if (bf_isampdu(bf))
			ath_tx_complete_aggr(sc, txq, bf, &bf_head, &txs,
					     txok, true);
		else
			ath_tx_complete_buf(sc, bf, txq, &bf_head,
					    &txs, txok, 0);

		if (txq == sc->tx.txq_map[qnum])
			ath_wake_mac80211_queue(sc, qnum);

		spin_lock_bh(&txq->axq_lock);
		if (!list_empty(&txq->txq_fifo_pending)) {
			INIT_LIST_HEAD(&bf_head);
			bf = list_first_entry(&txq->txq_fifo_pending,
				struct ath_buf, list);
			list_cut_position(&bf_head, &txq->txq_fifo_pending,
				&bf->bf_lastbf->list);
			ath_tx_txqaddbuf(sc, txq, &bf_head);
		} else if (sc->sc_flags & SC_OP_TXAGGR)
			ath_txq_schedule(sc, txq);
		spin_unlock_bh(&txq->axq_lock);
	}
}

/*****************/
/* Init, Cleanup */
/*****************/

static int ath_txstatus_setup(struct ath_softc *sc, int size)
{
	struct ath_descdma *dd = &sc->txsdma;
	u8 txs_len = sc->sc_ah->caps.txs_len;

	dd->dd_desc_len = size * txs_len;
	dd->dd_desc = dma_alloc_coherent(sc->dev, dd->dd_desc_len,
					 &dd->dd_desc_paddr, GFP_KERNEL);
	if (!dd->dd_desc)
		return -ENOMEM;

	return 0;
}

static int ath_tx_edma_init(struct ath_softc *sc)
{
	int err;

	err = ath_txstatus_setup(sc, ATH_TXSTATUS_RING_SIZE);
	if (!err)
		ath9k_hw_setup_statusring(sc->sc_ah, sc->txsdma.dd_desc,
					  sc->txsdma.dd_desc_paddr,
					  ATH_TXSTATUS_RING_SIZE);

	return err;
}

static void ath_tx_edma_cleanup(struct ath_softc *sc)
{
	struct ath_descdma *dd = &sc->txsdma;

	dma_free_coherent(sc->dev, dd->dd_desc_len, dd->dd_desc,
			  dd->dd_desc_paddr);
}

int ath_tx_init(struct ath_softc *sc, int nbufs)
{
	struct ath_common *common = ath9k_hw_common(sc->sc_ah);
	int error = 0;

	spin_lock_init(&sc->tx.txbuflock);

	error = ath_descdma_setup(sc, &sc->tx.txdma, &sc->tx.txbuf,
				  "tx", nbufs, 1, 1);
	if (error != 0) {
		ath_print(common, ATH_DBG_FATAL,
			  "Failed to allocate tx descriptors: %d\n", error);
		goto err;
	}

	error = ath_descdma_setup(sc, &sc->beacon.bdma, &sc->beacon.bbuf,
				  "beacon", ATH_BCBUF, 1, 1);
	if (error != 0) {
		ath_print(common, ATH_DBG_FATAL,
			  "Failed to allocate beacon descriptors: %d\n", error);
		goto err;
	}

	INIT_DELAYED_WORK(&sc->tx_complete_work, ath_tx_complete_poll_work);

	if (sc->sc_ah->caps.hw_caps & ATH9K_HW_CAP_EDMA) {
		error = ath_tx_edma_init(sc);
		if (error)
			goto err;
	}

err:
	if (error != 0)
		ath_tx_cleanup(sc);

	return error;
}

void ath_tx_cleanup(struct ath_softc *sc)
{
	if (sc->beacon.bdma.dd_desc_len != 0)
		ath_descdma_cleanup(sc, &sc->beacon.bdma, &sc->beacon.bbuf);

	if (sc->tx.txdma.dd_desc_len != 0)
		ath_descdma_cleanup(sc, &sc->tx.txdma, &sc->tx.txbuf);

	if (sc->sc_ah->caps.hw_caps & ATH9K_HW_CAP_EDMA)
		ath_tx_edma_cleanup(sc);
}

void ath_tx_node_init(struct ath_softc *sc, struct ath_node *an)
{
	struct ath_atx_tid *tid;
	struct ath_atx_ac *ac;
	int tidno, acno;

	for (tidno = 0, tid = &an->tid[tidno];
	     tidno < WME_NUM_TID;
	     tidno++, tid++) {
		tid->an        = an;
		tid->tidno     = tidno;
		tid->seq_start = tid->seq_next = 0;
		tid->baw_size  = WME_MAX_BA;
		tid->baw_head  = tid->baw_tail = 0;
		tid->sched     = false;
		tid->paused    = false;
		tid->state &= ~AGGR_CLEANUP;
		INIT_LIST_HEAD(&tid->buf_q);
		acno = TID_TO_WME_AC(tidno);
		tid->ac = &an->ac[acno];
		tid->state &= ~AGGR_ADDBA_COMPLETE;
		tid->state &= ~AGGR_ADDBA_PROGRESS;
	}

	for (acno = 0, ac = &an->ac[acno];
	     acno < WME_NUM_AC; acno++, ac++) {
		ac->sched    = false;
		ac->txq = sc->tx.txq_map[acno];
		INIT_LIST_HEAD(&ac->tid_q);
	}
}

void ath_tx_node_cleanup(struct ath_softc *sc, struct ath_node *an)
{
	struct ath_atx_ac *ac;
	struct ath_atx_tid *tid;
	struct ath_txq *txq;
	int tidno;

	for (tidno = 0, tid = &an->tid[tidno];
	     tidno < WME_NUM_TID; tidno++, tid++) {

		ac = tid->ac;
		txq = ac->txq;

		spin_lock_bh(&txq->axq_lock);

		if (tid->sched) {
			list_del(&tid->list);
			tid->sched = false;
		}

		if (ac->sched) {
			list_del(&ac->list);
			tid->ac->sched = false;
		}

		ath_tid_drain(sc, txq, tid);
		tid->state &= ~AGGR_ADDBA_COMPLETE;
		tid->state &= ~AGGR_CLEANUP;

		spin_unlock_bh(&txq->axq_lock);
	}
}<|MERGE_RESOLUTION|>--- conflicted
+++ resolved
@@ -1683,23 +1683,6 @@
 
 	spin_lock_bh(&txctl->txq->axq_lock);
 
-<<<<<<< HEAD
-		WARN_ON(tid->ac->txq != txctl->txq);
-		if (tx_info->flags & IEEE80211_TX_CTL_AMPDU) {
-			/*
-			 * Try aggregation if it's a unicast data frame
-			 * and the destination is HT capable.
-			 */
-			ath_tx_send_ampdu(sc, tid, &bf_head, txctl);
-		} else {
-			/*
-			 * Send this frame as regular when ADDBA
-			 * exchange is neither complete nor pending.
-			 */
-			ath_tx_send_ht_normal(sc, txctl->txq,
-					      tid, &bf_head);
-		}
-=======
 	if ((tx_info->flags & IEEE80211_TX_CTL_AMPDU) && txctl->an) {
 		tidno = ieee80211_get_qos_ctl(hdr)[0] &
 			IEEE80211_QOS_CTL_TID_MASK;
@@ -1711,7 +1694,6 @@
 		 * and the destination is HT capable.
 		 */
 		ath_tx_send_ampdu(sc, tid, bf, txctl);
->>>>>>> 4f855938
 	} else {
 		INIT_LIST_HEAD(&bf_head);
 		list_add_tail(&bf->list, &bf_head);
@@ -1740,58 +1722,6 @@
 	struct ath_softc *sc = aphy->sc;
 	struct ath_txq *txq = txctl->txq;
 	struct ath_buf *bf;
-<<<<<<< HEAD
-	int q, r;
-
-	bf = ath_tx_get_buffer(sc);
-	if (!bf) {
-		ath_print(common, ATH_DBG_XMIT, "TX buffers are full\n");
-		return -1;
-	}
-
-	q = skb_get_queue_mapping(skb);
-	r = ath_tx_setup_buffer(hw, bf, skb, txctl);
-	if (unlikely(r)) {
-		ath_print(common, ATH_DBG_FATAL, "TX mem alloc failure\n");
-
-		/* upon ath_tx_processq() this TX queue will be resumed, we
-		 * guarantee this will happen by knowing beforehand that
-		 * we will at least have to run TX completionon one buffer
-		 * on the queue */
-		spin_lock_bh(&txq->axq_lock);
-		if (txq == sc->tx.txq_map[q] && !txq->stopped &&
-		    txq->axq_depth > 1) {
-			ath_mac80211_stop_queue(sc, q);
-			txq->stopped = 1;
-		}
-		spin_unlock_bh(&txq->axq_lock);
-
-		ath_tx_return_buffer(sc, bf);
-
-		return r;
-	}
-
-	spin_lock_bh(&txq->axq_lock);
-	if (txq == sc->tx.txq_map[q] &&
-	    ++txq->pending_frames > ATH_MAX_QDEPTH && !txq->stopped) {
-		ath_mac80211_stop_queue(sc, q);
-		txq->stopped = 1;
-	}
-	spin_unlock_bh(&txq->axq_lock);
-
-	ath_tx_start_dma(sc, bf, txctl);
-
-	return 0;
-}
-
-void ath_tx_cabq(struct ieee80211_hw *hw, struct sk_buff *skb)
-{
-	struct ath_wiphy *aphy = hw->priv;
-	struct ath_softc *sc = aphy->sc;
-	struct ath_common *common = ath9k_hw_common(sc->sc_ah);
-	struct ieee80211_hdr *hdr = (struct ieee80211_hdr *) skb->data;
-=======
->>>>>>> 4f855938
 	int padpos, padsize;
 	int frmlen = skb->len + FCS_LEN;
 	int q;
@@ -1853,11 +1783,7 @@
 /*****************/
 
 static void ath_tx_complete(struct ath_softc *sc, struct sk_buff *skb,
-<<<<<<< HEAD
-			    struct ath_wiphy *aphy, int tx_flags,
-=======
 			    struct ath_wiphy *aphy, int tx_flags, int ftype,
->>>>>>> 4f855938
 			    struct ath_txq *txq)
 {
 	struct ieee80211_hw *hw = sc->hw;
@@ -1944,12 +1870,8 @@
 			complete(&sc->paprd_complete);
 	} else {
 		ath_debug_stat_tx(sc, bf, ts);
-<<<<<<< HEAD
-		ath_tx_complete(sc, skb, bf->aphy, tx_flags, txq);
-=======
 		ath_tx_complete(sc, skb, bf->aphy, tx_flags,
 				bf->bf_state.bfs_ftype, txq);
->>>>>>> 4f855938
 	}
 	/* At this point, skb (bf->bf_mpdu) is consumed...make sure we don't
 	 * accidentally reference it later.
