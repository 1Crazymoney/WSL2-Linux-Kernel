/*
 * f_sourcesink.c - USB peripheral source/sink configuration driver
 *
 * Copyright (C) 2003-2008 David Brownell
 * Copyright (C) 2008 by Nokia Corporation
 *
 * This program is free software; you can redistribute it and/or modify
 * it under the terms of the GNU General Public License as published by
 * the Free Software Foundation; either version 2 of the License, or
 * (at your option) any later version.
 */

/* #define VERBOSE_DEBUG */

#include <linux/slab.h>
#include <linux/kernel.h>
#include <linux/device.h>
#include <linux/module.h>
#include <linux/usb/composite.h>
#include <linux/err.h>

#include "g_zero.h"
#include "gadget_chips.h"
#include "u_f.h"

/*
 * SOURCE/SINK FUNCTION ... a primary testing vehicle for USB peripheral
 * controller drivers.
 *
 * This just sinks bulk packets OUT to the peripheral and sources them IN
 * to the host, optionally with specific data patterns for integrity tests.
 * As such it supports basic functionality and load tests.
 *
 * In terms of control messaging, this supports all the standard requests
 * plus two that support control-OUT tests.  If the optional "autoresume"
 * mode is enabled, it provides good functional coverage for the "USBCV"
 * test harness from USB-IF.
 *
 * Note that because this doesn't queue more than one request at a time,
 * some other function must be used to test queueing logic.  The network
 * link (g_ether) is the best overall option for that, since its TX and RX
 * queues are relatively independent, will receive a range of packet sizes,
 * and can often be made to run out completely.  Those issues are important
 * when stress testing peripheral controller drivers.
 *
 *
 * This is currently packaged as a configuration driver, which can't be
 * combined with other functions to make composite devices.  However, it
 * can be combined with other independent configurations.
 */
struct f_sourcesink {
	struct usb_function	function;

	struct usb_ep		*in_ep;
	struct usb_ep		*out_ep;
	struct usb_ep		*iso_in_ep;
	struct usb_ep		*iso_out_ep;
	int			cur_alt;
};

static inline struct f_sourcesink *func_to_ss(struct usb_function *f)
{
	return container_of(f, struct f_sourcesink, function);
}

static unsigned pattern;
static unsigned isoc_interval;
static unsigned isoc_maxpacket;
static unsigned isoc_mult;
static unsigned isoc_maxburst;
static unsigned buflen;

/*-------------------------------------------------------------------------*/

static struct usb_interface_descriptor source_sink_intf_alt0 = {
	.bLength =		USB_DT_INTERFACE_SIZE,
	.bDescriptorType =	USB_DT_INTERFACE,

	.bAlternateSetting =	0,
	.bNumEndpoints =	2,
	.bInterfaceClass =	USB_CLASS_VENDOR_SPEC,
	/* .iInterface		= DYNAMIC */
};

static struct usb_interface_descriptor source_sink_intf_alt1 = {
	.bLength =		USB_DT_INTERFACE_SIZE,
	.bDescriptorType =	USB_DT_INTERFACE,

	.bAlternateSetting =	1,
	.bNumEndpoints =	4,
	.bInterfaceClass =	USB_CLASS_VENDOR_SPEC,
	/* .iInterface		= DYNAMIC */
};

/* full speed support: */

static struct usb_endpoint_descriptor fs_source_desc = {
	.bLength =		USB_DT_ENDPOINT_SIZE,
	.bDescriptorType =	USB_DT_ENDPOINT,

	.bEndpointAddress =	USB_DIR_IN,
	.bmAttributes =		USB_ENDPOINT_XFER_BULK,
};

static struct usb_endpoint_descriptor fs_sink_desc = {
	.bLength =		USB_DT_ENDPOINT_SIZE,
	.bDescriptorType =	USB_DT_ENDPOINT,

	.bEndpointAddress =	USB_DIR_OUT,
	.bmAttributes =		USB_ENDPOINT_XFER_BULK,
};

static struct usb_endpoint_descriptor fs_iso_source_desc = {
	.bLength =		USB_DT_ENDPOINT_SIZE,
	.bDescriptorType =	USB_DT_ENDPOINT,

	.bEndpointAddress =	USB_DIR_IN,
	.bmAttributes =		USB_ENDPOINT_XFER_ISOC,
	.wMaxPacketSize =	cpu_to_le16(1023),
	.bInterval =		4,
};

static struct usb_endpoint_descriptor fs_iso_sink_desc = {
	.bLength =		USB_DT_ENDPOINT_SIZE,
	.bDescriptorType =	USB_DT_ENDPOINT,

	.bEndpointAddress =	USB_DIR_OUT,
	.bmAttributes =		USB_ENDPOINT_XFER_ISOC,
	.wMaxPacketSize =	cpu_to_le16(1023),
	.bInterval =		4,
};

static struct usb_descriptor_header *fs_source_sink_descs[] = {
	(struct usb_descriptor_header *) &source_sink_intf_alt0,
	(struct usb_descriptor_header *) &fs_sink_desc,
	(struct usb_descriptor_header *) &fs_source_desc,
	(struct usb_descriptor_header *) &source_sink_intf_alt1,
#define FS_ALT_IFC_1_OFFSET	3
	(struct usb_descriptor_header *) &fs_sink_desc,
	(struct usb_descriptor_header *) &fs_source_desc,
	(struct usb_descriptor_header *) &fs_iso_sink_desc,
	(struct usb_descriptor_header *) &fs_iso_source_desc,
	NULL,
};

/* high speed support: */

static struct usb_endpoint_descriptor hs_source_desc = {
	.bLength =		USB_DT_ENDPOINT_SIZE,
	.bDescriptorType =	USB_DT_ENDPOINT,

	.bmAttributes =		USB_ENDPOINT_XFER_BULK,
	.wMaxPacketSize =	cpu_to_le16(512),
};

static struct usb_endpoint_descriptor hs_sink_desc = {
	.bLength =		USB_DT_ENDPOINT_SIZE,
	.bDescriptorType =	USB_DT_ENDPOINT,

	.bmAttributes =		USB_ENDPOINT_XFER_BULK,
	.wMaxPacketSize =	cpu_to_le16(512),
};

static struct usb_endpoint_descriptor hs_iso_source_desc = {
	.bLength =		USB_DT_ENDPOINT_SIZE,
	.bDescriptorType =	USB_DT_ENDPOINT,

	.bmAttributes =		USB_ENDPOINT_XFER_ISOC,
	.wMaxPacketSize =	cpu_to_le16(1024),
	.bInterval =		4,
};

static struct usb_endpoint_descriptor hs_iso_sink_desc = {
	.bLength =		USB_DT_ENDPOINT_SIZE,
	.bDescriptorType =	USB_DT_ENDPOINT,

	.bmAttributes =		USB_ENDPOINT_XFER_ISOC,
	.wMaxPacketSize =	cpu_to_le16(1024),
	.bInterval =		4,
};

static struct usb_descriptor_header *hs_source_sink_descs[] = {
	(struct usb_descriptor_header *) &source_sink_intf_alt0,
	(struct usb_descriptor_header *) &hs_source_desc,
	(struct usb_descriptor_header *) &hs_sink_desc,
	(struct usb_descriptor_header *) &source_sink_intf_alt1,
#define HS_ALT_IFC_1_OFFSET	3
	(struct usb_descriptor_header *) &hs_source_desc,
	(struct usb_descriptor_header *) &hs_sink_desc,
	(struct usb_descriptor_header *) &hs_iso_source_desc,
	(struct usb_descriptor_header *) &hs_iso_sink_desc,
	NULL,
};

/* super speed support: */

static struct usb_endpoint_descriptor ss_source_desc = {
	.bLength =		USB_DT_ENDPOINT_SIZE,
	.bDescriptorType =	USB_DT_ENDPOINT,

	.bmAttributes =		USB_ENDPOINT_XFER_BULK,
	.wMaxPacketSize =	cpu_to_le16(1024),
};

static struct usb_ss_ep_comp_descriptor ss_source_comp_desc = {
	.bLength =		USB_DT_SS_EP_COMP_SIZE,
	.bDescriptorType =	USB_DT_SS_ENDPOINT_COMP,

	.bMaxBurst =		0,
	.bmAttributes =		0,
	.wBytesPerInterval =	0,
};

static struct usb_endpoint_descriptor ss_sink_desc = {
	.bLength =		USB_DT_ENDPOINT_SIZE,
	.bDescriptorType =	USB_DT_ENDPOINT,

	.bmAttributes =		USB_ENDPOINT_XFER_BULK,
	.wMaxPacketSize =	cpu_to_le16(1024),
};

static struct usb_ss_ep_comp_descriptor ss_sink_comp_desc = {
	.bLength =		USB_DT_SS_EP_COMP_SIZE,
	.bDescriptorType =	USB_DT_SS_ENDPOINT_COMP,

	.bMaxBurst =		0,
	.bmAttributes =		0,
	.wBytesPerInterval =	0,
};

static struct usb_endpoint_descriptor ss_iso_source_desc = {
	.bLength =		USB_DT_ENDPOINT_SIZE,
	.bDescriptorType =	USB_DT_ENDPOINT,

	.bmAttributes =		USB_ENDPOINT_XFER_ISOC,
	.wMaxPacketSize =	cpu_to_le16(1024),
	.bInterval =		4,
};

static struct usb_ss_ep_comp_descriptor ss_iso_source_comp_desc = {
	.bLength =		USB_DT_SS_EP_COMP_SIZE,
	.bDescriptorType =	USB_DT_SS_ENDPOINT_COMP,

	.bMaxBurst =		0,
	.bmAttributes =		0,
	.wBytesPerInterval =	cpu_to_le16(1024),
};

static struct usb_endpoint_descriptor ss_iso_sink_desc = {
	.bLength =		USB_DT_ENDPOINT_SIZE,
	.bDescriptorType =	USB_DT_ENDPOINT,

	.bmAttributes =		USB_ENDPOINT_XFER_ISOC,
	.wMaxPacketSize =	cpu_to_le16(1024),
	.bInterval =		4,
};

static struct usb_ss_ep_comp_descriptor ss_iso_sink_comp_desc = {
	.bLength =		USB_DT_SS_EP_COMP_SIZE,
	.bDescriptorType =	USB_DT_SS_ENDPOINT_COMP,

	.bMaxBurst =		0,
	.bmAttributes =		0,
	.wBytesPerInterval =	cpu_to_le16(1024),
};

static struct usb_descriptor_header *ss_source_sink_descs[] = {
	(struct usb_descriptor_header *) &source_sink_intf_alt0,
	(struct usb_descriptor_header *) &ss_source_desc,
	(struct usb_descriptor_header *) &ss_source_comp_desc,
	(struct usb_descriptor_header *) &ss_sink_desc,
	(struct usb_descriptor_header *) &ss_sink_comp_desc,
	(struct usb_descriptor_header *) &source_sink_intf_alt1,
#define SS_ALT_IFC_1_OFFSET	5
	(struct usb_descriptor_header *) &ss_source_desc,
	(struct usb_descriptor_header *) &ss_source_comp_desc,
	(struct usb_descriptor_header *) &ss_sink_desc,
	(struct usb_descriptor_header *) &ss_sink_comp_desc,
	(struct usb_descriptor_header *) &ss_iso_source_desc,
	(struct usb_descriptor_header *) &ss_iso_source_comp_desc,
	(struct usb_descriptor_header *) &ss_iso_sink_desc,
	(struct usb_descriptor_header *) &ss_iso_sink_comp_desc,
	NULL,
};

/* function-specific strings: */

static struct usb_string strings_sourcesink[] = {
	[0].s = "source and sink data",
	{  }			/* end of list */
};

static struct usb_gadget_strings stringtab_sourcesink = {
	.language	= 0x0409,	/* en-us */
	.strings	= strings_sourcesink,
};

static struct usb_gadget_strings *sourcesink_strings[] = {
	&stringtab_sourcesink,
	NULL,
};

/*-------------------------------------------------------------------------*/

static inline struct usb_request *ss_alloc_ep_req(struct usb_ep *ep, int len)
{
	return alloc_ep_req(ep, len, buflen);
}

void free_ep_req(struct usb_ep *ep, struct usb_request *req)
{
	kfree(req->buf);
	usb_ep_free_request(ep, req);
}

static void disable_ep(struct usb_composite_dev *cdev, struct usb_ep *ep)
{
	int			value;

	if (ep->driver_data) {
		value = usb_ep_disable(ep);
		if (value < 0)
			DBG(cdev, "disable %s --> %d\n",
					ep->name, value);
		ep->driver_data = NULL;
	}
}

void disable_endpoints(struct usb_composite_dev *cdev,
		struct usb_ep *in, struct usb_ep *out,
		struct usb_ep *iso_in, struct usb_ep *iso_out)
{
	disable_ep(cdev, in);
	disable_ep(cdev, out);
	if (iso_in)
		disable_ep(cdev, iso_in);
	if (iso_out)
		disable_ep(cdev, iso_out);
}

static int
sourcesink_bind(struct usb_configuration *c, struct usb_function *f)
{
	struct usb_composite_dev *cdev = c->cdev;
	struct f_sourcesink	*ss = func_to_ss(f);
	int	id;
	int ret;

	/* allocate interface ID(s) */
	id = usb_interface_id(c, f);
	if (id < 0)
		return id;
	source_sink_intf_alt0.bInterfaceNumber = id;
	source_sink_intf_alt1.bInterfaceNumber = id;

	/* allocate bulk endpoints */
	ss->in_ep = usb_ep_autoconfig(cdev->gadget, &fs_source_desc);
	if (!ss->in_ep) {
autoconf_fail:
		ERROR(cdev, "%s: can't autoconfigure on %s\n",
			f->name, cdev->gadget->name);
		return -ENODEV;
	}
	ss->in_ep->driver_data = cdev;	/* claim */

	ss->out_ep = usb_ep_autoconfig(cdev->gadget, &fs_sink_desc);
	if (!ss->out_ep)
		goto autoconf_fail;
	ss->out_ep->driver_data = cdev;	/* claim */

	/* sanity check the isoc module parameters */
	if (isoc_interval < 1)
		isoc_interval = 1;
	if (isoc_interval > 16)
		isoc_interval = 16;
	if (isoc_mult > 2)
		isoc_mult = 2;
	if (isoc_maxburst > 15)
		isoc_maxburst = 15;

	/* fill in the FS isoc descriptors from the module parameters */
	fs_iso_source_desc.wMaxPacketSize = isoc_maxpacket > 1023 ?
						1023 : isoc_maxpacket;
	fs_iso_source_desc.bInterval = isoc_interval;
	fs_iso_sink_desc.wMaxPacketSize = isoc_maxpacket > 1023 ?
						1023 : isoc_maxpacket;
	fs_iso_sink_desc.bInterval = isoc_interval;

	/* allocate iso endpoints */
	ss->iso_in_ep = usb_ep_autoconfig(cdev->gadget, &fs_iso_source_desc);
	if (!ss->iso_in_ep)
		goto no_iso;
	ss->iso_in_ep->driver_data = cdev;	/* claim */

	ss->iso_out_ep = usb_ep_autoconfig(cdev->gadget, &fs_iso_sink_desc);
	if (ss->iso_out_ep) {
		ss->iso_out_ep->driver_data = cdev;	/* claim */
	} else {
		ss->iso_in_ep->driver_data = NULL;
		ss->iso_in_ep = NULL;
no_iso:
		/*
		 * We still want to work even if the UDC doesn't have isoc
		 * endpoints, so null out the alt interface that contains
		 * them and continue.
		 */
		fs_source_sink_descs[FS_ALT_IFC_1_OFFSET] = NULL;
		hs_source_sink_descs[HS_ALT_IFC_1_OFFSET] = NULL;
		ss_source_sink_descs[SS_ALT_IFC_1_OFFSET] = NULL;
	}

	if (isoc_maxpacket > 1024)
		isoc_maxpacket = 1024;

	/* support high speed hardware */
	hs_source_desc.bEndpointAddress = fs_source_desc.bEndpointAddress;
	hs_sink_desc.bEndpointAddress = fs_sink_desc.bEndpointAddress;

	/*
	 * Fill in the HS isoc descriptors from the module parameters.
	 * We assume that the user knows what they are doing and won't
	 * give parameters that their UDC doesn't support.
	 */
	hs_iso_source_desc.wMaxPacketSize = isoc_maxpacket;
	hs_iso_source_desc.wMaxPacketSize |= isoc_mult << 11;
	hs_iso_source_desc.bInterval = isoc_interval;
	hs_iso_source_desc.bEndpointAddress =
		fs_iso_source_desc.bEndpointAddress;

	hs_iso_sink_desc.wMaxPacketSize = isoc_maxpacket;
	hs_iso_sink_desc.wMaxPacketSize |= isoc_mult << 11;
	hs_iso_sink_desc.bInterval = isoc_interval;
	hs_iso_sink_desc.bEndpointAddress = fs_iso_sink_desc.bEndpointAddress;

	/* support super speed hardware */
	ss_source_desc.bEndpointAddress =
		fs_source_desc.bEndpointAddress;
	ss_sink_desc.bEndpointAddress =
		fs_sink_desc.bEndpointAddress;

	/*
	 * Fill in the SS isoc descriptors from the module parameters.
	 * We assume that the user knows what they are doing and won't
	 * give parameters that their UDC doesn't support.
	 */
	ss_iso_source_desc.wMaxPacketSize = isoc_maxpacket;
	ss_iso_source_desc.bInterval = isoc_interval;
	ss_iso_source_comp_desc.bmAttributes = isoc_mult;
	ss_iso_source_comp_desc.bMaxBurst = isoc_maxburst;
	ss_iso_source_comp_desc.wBytesPerInterval =
		isoc_maxpacket * (isoc_mult + 1) * (isoc_maxburst + 1);
	ss_iso_source_desc.bEndpointAddress =
		fs_iso_source_desc.bEndpointAddress;

	ss_iso_sink_desc.wMaxPacketSize = isoc_maxpacket;
	ss_iso_sink_desc.bInterval = isoc_interval;
	ss_iso_sink_comp_desc.bmAttributes = isoc_mult;
	ss_iso_sink_comp_desc.bMaxBurst = isoc_maxburst;
	ss_iso_sink_comp_desc.wBytesPerInterval =
		isoc_maxpacket * (isoc_mult + 1) * (isoc_maxburst + 1);
	ss_iso_sink_desc.bEndpointAddress = fs_iso_sink_desc.bEndpointAddress;

	ret = usb_assign_descriptors(f, fs_source_sink_descs,
			hs_source_sink_descs, ss_source_sink_descs);
	if (ret)
		return ret;

	DBG(cdev, "%s speed %s: IN/%s, OUT/%s, ISO-IN/%s, ISO-OUT/%s\n",
	    (gadget_is_superspeed(c->cdev->gadget) ? "super" :
	     (gadget_is_dualspeed(c->cdev->gadget) ? "dual" : "full")),
			f->name, ss->in_ep->name, ss->out_ep->name,
			ss->iso_in_ep ? ss->iso_in_ep->name : "<none>",
			ss->iso_out_ep ? ss->iso_out_ep->name : "<none>");
	return 0;
}

static void
sourcesink_free_func(struct usb_function *f)
{
	struct f_ss_opts *opts;

	opts = container_of(f->fi, struct f_ss_opts, func_inst);

	mutex_lock(&opts->lock);
	opts->refcnt--;
	mutex_unlock(&opts->lock);

	usb_free_all_descriptors(f);
	kfree(func_to_ss(f));
}

/* optionally require specific source/sink data patterns  */
static int check_read_data(struct f_sourcesink *ss, struct usb_request *req)
{
	unsigned		i;
	u8			*buf = req->buf;
	struct usb_composite_dev *cdev = ss->function.config->cdev;

	if (pattern == 2)
		return 0;

	for (i = 0; i < req->actual; i++, buf++) {
		switch (pattern) {

		/* all-zeroes has no synchronization issues */
		case 0:
			if (*buf == 0)
				continue;
			break;

		/* "mod63" stays in sync with short-terminated transfers,
		 * OR otherwise when host and gadget agree on how large
		 * each usb transfer request should be.  Resync is done
		 * with set_interface or set_config.  (We *WANT* it to
		 * get quickly out of sync if controllers or their drivers
		 * stutter for any reason, including buffer duplication...)
		 */
		case 1:
			if (*buf == (u8)(i % 63))
				continue;
			break;
		}
		ERROR(cdev, "bad OUT byte, buf[%d] = %d\n", i, *buf);
		usb_ep_set_halt(ss->out_ep);
		return -EINVAL;
	}
	return 0;
}

static void reinit_write_data(struct usb_ep *ep, struct usb_request *req)
{
	unsigned	i;
	u8		*buf = req->buf;

	switch (pattern) {
	case 0:
		memset(req->buf, 0, req->length);
		break;
	case 1:
		for  (i = 0; i < req->length; i++)
			*buf++ = (u8) (i % 63);
		break;
	case 2:
		break;
	}
}

static void source_sink_complete(struct usb_ep *ep, struct usb_request *req)
{
	struct usb_composite_dev	*cdev;
	struct f_sourcesink		*ss = ep->driver_data;
	int				status = req->status;

	/* driver_data will be null if ep has been disabled */
	if (!ss)
		return;

	cdev = ss->function.config->cdev;

	switch (status) {

	case 0:				/* normal completion? */
		if (ep == ss->out_ep) {
			check_read_data(ss, req);
			if (pattern != 2)
				memset(req->buf, 0x55, req->length);
		}
		break;

	/* this endpoint is normally active while we're configured */
	case -ECONNABORTED:		/* hardware forced ep reset */
	case -ECONNRESET:		/* request dequeued */
	case -ESHUTDOWN:		/* disconnect from host */
		VDBG(cdev, "%s gone (%d), %d/%d\n", ep->name, status,
				req->actual, req->length);
		if (ep == ss->out_ep)
			check_read_data(ss, req);
		free_ep_req(ep, req);
		return;

	case -EOVERFLOW:		/* buffer overrun on read means that
					 * we didn't provide a big enough
					 * buffer.
					 */
	default:
#if 1
		DBG(cdev, "%s complete --> %d, %d/%d\n", ep->name,
				status, req->actual, req->length);
#endif
	case -EREMOTEIO:		/* short read */
		break;
	}

	status = usb_ep_queue(ep, req, GFP_ATOMIC);
	if (status) {
		ERROR(cdev, "kill %s:  resubmit %d bytes --> %d\n",
				ep->name, req->length, status);
		usb_ep_set_halt(ep);
		/* FIXME recover later ... somehow */
	}
}

static int source_sink_start_ep(struct f_sourcesink *ss, bool is_in,
		bool is_iso, int speed)
{
	struct usb_ep		*ep;
	struct usb_request	*req;
	int			i, size, status;

	for (i = 0; i < 8; i++) {
		if (is_iso) {
			switch (speed) {
			case USB_SPEED_SUPER:
				size = isoc_maxpacket * (isoc_mult + 1) *
						(isoc_maxburst + 1);
				break;
			case USB_SPEED_HIGH:
				size = isoc_maxpacket * (isoc_mult + 1);
				break;
			default:
				size = isoc_maxpacket > 1023 ?
						1023 : isoc_maxpacket;
				break;
			}
			ep = is_in ? ss->iso_in_ep : ss->iso_out_ep;
			req = ss_alloc_ep_req(ep, size);
		} else {
			ep = is_in ? ss->in_ep : ss->out_ep;
			req = ss_alloc_ep_req(ep, 0);
		}

		if (!req)
			return -ENOMEM;

		req->complete = source_sink_complete;
		if (is_in)
			reinit_write_data(ep, req);
		else if (pattern != 2)
			memset(req->buf, 0x55, req->length);

		status = usb_ep_queue(ep, req, GFP_ATOMIC);
		if (status) {
			struct usb_composite_dev	*cdev;

			cdev = ss->function.config->cdev;
			ERROR(cdev, "start %s%s %s --> %d\n",
			      is_iso ? "ISO-" : "", is_in ? "IN" : "OUT",
			      ep->name, status);
			free_ep_req(ep, req);
		}

		if (!is_iso)
			break;
	}

	return status;
}

static void disable_source_sink(struct f_sourcesink *ss)
{
	struct usb_composite_dev	*cdev;

	cdev = ss->function.config->cdev;
	disable_endpoints(cdev, ss->in_ep, ss->out_ep, ss->iso_in_ep,
			ss->iso_out_ep);
	VDBG(cdev, "%s disabled\n", ss->function.name);
}

static int
enable_source_sink(struct usb_composite_dev *cdev, struct f_sourcesink *ss,
		int alt)
{
	int					result = 0;
	int					speed = cdev->gadget->speed;
	struct usb_ep				*ep;

	/* one bulk endpoint writes (sources) zeroes IN (to the host) */
	ep = ss->in_ep;
	result = config_ep_by_speed(cdev->gadget, &(ss->function), ep);
	if (result)
		return result;
	result = usb_ep_enable(ep);
	if (result < 0)
		return result;
	ep->driver_data = ss;

	result = source_sink_start_ep(ss, true, false, speed);
	if (result < 0) {
fail:
		ep = ss->in_ep;
		usb_ep_disable(ep);
		ep->driver_data = NULL;
		return result;
	}

	/* one bulk endpoint reads (sinks) anything OUT (from the host) */
	ep = ss->out_ep;
	result = config_ep_by_speed(cdev->gadget, &(ss->function), ep);
	if (result)
		goto fail;
	result = usb_ep_enable(ep);
	if (result < 0)
		goto fail;
	ep->driver_data = ss;

	result = source_sink_start_ep(ss, false, false, speed);
	if (result < 0) {
fail2:
		ep = ss->out_ep;
		usb_ep_disable(ep);
		ep->driver_data = NULL;
		goto fail;
	}

	if (alt == 0)
		goto out;

	/* one iso endpoint writes (sources) zeroes IN (to the host) */
	ep = ss->iso_in_ep;
	if (ep) {
		result = config_ep_by_speed(cdev->gadget, &(ss->function), ep);
		if (result)
			goto fail2;
		result = usb_ep_enable(ep);
		if (result < 0)
			goto fail2;
		ep->driver_data = ss;

		result = source_sink_start_ep(ss, true, true, speed);
		if (result < 0) {
fail3:
			ep = ss->iso_in_ep;
			if (ep) {
				usb_ep_disable(ep);
				ep->driver_data = NULL;
			}
			goto fail2;
		}
	}

	/* one iso endpoint reads (sinks) anything OUT (from the host) */
	ep = ss->iso_out_ep;
	if (ep) {
		result = config_ep_by_speed(cdev->gadget, &(ss->function), ep);
		if (result)
			goto fail3;
		result = usb_ep_enable(ep);
		if (result < 0)
			goto fail3;
		ep->driver_data = ss;

		result = source_sink_start_ep(ss, false, true, speed);
		if (result < 0) {
			usb_ep_disable(ep);
			ep->driver_data = NULL;
			goto fail3;
		}
	}
out:
	ss->cur_alt = alt;

	DBG(cdev, "%s enabled, alt intf %d\n", ss->function.name, alt);
	return result;
}

static int sourcesink_set_alt(struct usb_function *f,
		unsigned intf, unsigned alt)
{
	struct f_sourcesink		*ss = func_to_ss(f);
	struct usb_composite_dev	*cdev = f->config->cdev;

	if (ss->in_ep->driver_data)
		disable_source_sink(ss);
	return enable_source_sink(cdev, ss, alt);
}

static int sourcesink_get_alt(struct usb_function *f, unsigned intf)
{
	struct f_sourcesink		*ss = func_to_ss(f);

	return ss->cur_alt;
}

static void sourcesink_disable(struct usb_function *f)
{
	struct f_sourcesink	*ss = func_to_ss(f);

	disable_source_sink(ss);
}

/*-------------------------------------------------------------------------*/

static int sourcesink_setup(struct usb_function *f,
		const struct usb_ctrlrequest *ctrl)
{
	struct usb_configuration        *c = f->config;
	struct usb_request	*req = c->cdev->req;
	int			value = -EOPNOTSUPP;
	u16			w_index = le16_to_cpu(ctrl->wIndex);
	u16			w_value = le16_to_cpu(ctrl->wValue);
	u16			w_length = le16_to_cpu(ctrl->wLength);

	req->length = USB_COMP_EP0_BUFSIZ;

	/* composite driver infrastructure handles everything except
	 * the two control test requests.
	 */
	switch (ctrl->bRequest) {

	/*
	 * These are the same vendor-specific requests supported by
	 * Intel's USB 2.0 compliance test devices.  We exceed that
	 * device spec by allowing multiple-packet requests.
	 *
	 * NOTE:  the Control-OUT data stays in req->buf ... better
	 * would be copying it into a scratch buffer, so that other
	 * requests may safely intervene.
	 */
	case 0x5b:	/* control WRITE test -- fill the buffer */
		if (ctrl->bRequestType != (USB_DIR_OUT|USB_TYPE_VENDOR))
			goto unknown;
		if (w_value || w_index)
			break;
		/* just read that many bytes into the buffer */
		if (w_length > req->length)
			break;
		value = w_length;
		break;
	case 0x5c:	/* control READ test -- return the buffer */
		if (ctrl->bRequestType != (USB_DIR_IN|USB_TYPE_VENDOR))
			goto unknown;
		if (w_value || w_index)
			break;
		/* expect those bytes are still in the buffer; send back */
		if (w_length > req->length)
			break;
		value = w_length;
		break;

	default:
unknown:
		VDBG(c->cdev,
			"unknown control req%02x.%02x v%04x i%04x l%d\n",
			ctrl->bRequestType, ctrl->bRequest,
			w_value, w_index, w_length);
	}

	/* respond with data transfer or status phase? */
	if (value >= 0) {
		VDBG(c->cdev, "source/sink req%02x.%02x v%04x i%04x l%d\n",
			ctrl->bRequestType, ctrl->bRequest,
			w_value, w_index, w_length);
		req->zero = 0;
		req->length = value;
		value = usb_ep_queue(c->cdev->gadget->ep0, req, GFP_ATOMIC);
		if (value < 0)
			ERROR(c->cdev, "source/sink response, err %d\n",
					value);
	}

	/* device either stalls (value < 0) or reports success */
	return value;
}

static struct usb_function *source_sink_alloc_func(
		struct usb_function_instance *fi)
{
	struct f_sourcesink     *ss;
	struct f_ss_opts	*ss_opts;

	ss = kzalloc(sizeof(*ss), GFP_KERNEL);
	if (!ss)
		return NULL;

	ss_opts =  container_of(fi, struct f_ss_opts, func_inst);

	mutex_lock(&ss_opts->lock);
	ss_opts->refcnt++;
	mutex_unlock(&ss_opts->lock);

	pattern = ss_opts->pattern;
	isoc_interval = ss_opts->isoc_interval;
	isoc_maxpacket = ss_opts->isoc_maxpacket;
	isoc_mult = ss_opts->isoc_mult;
	isoc_maxburst = ss_opts->isoc_maxburst;
	buflen = ss_opts->bulk_buflen;

	ss->function.name = "source/sink";
	ss->function.bind = sourcesink_bind;
	ss->function.set_alt = sourcesink_set_alt;
	ss->function.get_alt = sourcesink_get_alt;
	ss->function.disable = sourcesink_disable;
	ss->function.setup = sourcesink_setup;
	ss->function.strings = sourcesink_strings;

	ss->function.free_func = sourcesink_free_func;

	return &ss->function;
}

static inline struct f_ss_opts *to_f_ss_opts(struct config_item *item)
{
	return container_of(to_config_group(item), struct f_ss_opts,
			    func_inst.group);
}

CONFIGFS_ATTR_STRUCT(f_ss_opts);
CONFIGFS_ATTR_OPS(f_ss_opts);

static void ss_attr_release(struct config_item *item)
{
	struct f_ss_opts *ss_opts = to_f_ss_opts(item);

	usb_put_function_instance(&ss_opts->func_inst);
}

static struct configfs_item_operations ss_item_ops = {
	.release		= ss_attr_release,
	.show_attribute		= f_ss_opts_attr_show,
	.store_attribute	= f_ss_opts_attr_store,
};

static ssize_t f_ss_opts_pattern_show(struct f_ss_opts *opts, char *page)
{
	int result;

	mutex_lock(&opts->lock);
	result = sprintf(page, "%u", opts->pattern);
	mutex_unlock(&opts->lock);

	return result;
}

static ssize_t f_ss_opts_pattern_store(struct f_ss_opts *opts,
				       const char *page, size_t len)
{
	int ret;
	u8 num;

	mutex_lock(&opts->lock);
	if (opts->refcnt) {
		ret = -EBUSY;
		goto end;
	}

	ret = kstrtou8(page, 0, &num);
	if (ret)
		goto end;

	if (num != 0 && num != 1 && num != 2) {
		ret = -EINVAL;
		goto end;
	}

	opts->pattern = num;
	ret = len;
end:
	mutex_unlock(&opts->lock);
	return ret;
}

static struct f_ss_opts_attribute f_ss_opts_pattern =
	__CONFIGFS_ATTR(pattern, S_IRUGO | S_IWUSR,
			f_ss_opts_pattern_show,
			f_ss_opts_pattern_store);

static ssize_t f_ss_opts_isoc_interval_show(struct f_ss_opts *opts, char *page)
{
	int result;

	mutex_lock(&opts->lock);
	result = sprintf(page, "%u", opts->isoc_interval);
	mutex_unlock(&opts->lock);

	return result;
}

static ssize_t f_ss_opts_isoc_interval_store(struct f_ss_opts *opts,
				       const char *page, size_t len)
{
	int ret;
	u8 num;

	mutex_lock(&opts->lock);
	if (opts->refcnt) {
		ret = -EBUSY;
		goto end;
	}

	ret = kstrtou8(page, 0, &num);
	if (ret)
		goto end;

	if (num > 16) {
		ret = -EINVAL;
		goto end;
	}

	opts->isoc_interval = num;
	ret = len;
end:
	mutex_unlock(&opts->lock);
	return ret;
}

static struct f_ss_opts_attribute f_ss_opts_isoc_interval =
	__CONFIGFS_ATTR(isoc_interval, S_IRUGO | S_IWUSR,
			f_ss_opts_isoc_interval_show,
			f_ss_opts_isoc_interval_store);

static ssize_t f_ss_opts_isoc_maxpacket_show(struct f_ss_opts *opts, char *page)
{
	int result;

	mutex_lock(&opts->lock);
	result = sprintf(page, "%u", opts->isoc_maxpacket);
	mutex_unlock(&opts->lock);

	return result;
}

static ssize_t f_ss_opts_isoc_maxpacket_store(struct f_ss_opts *opts,
				       const char *page, size_t len)
{
	int ret;
	u16 num;

	mutex_lock(&opts->lock);
	if (opts->refcnt) {
		ret = -EBUSY;
		goto end;
	}

	ret = kstrtou16(page, 0, &num);
	if (ret)
		goto end;

	if (num > 1024) {
		ret = -EINVAL;
		goto end;
	}

	opts->isoc_maxpacket = num;
	ret = len;
end:
	mutex_unlock(&opts->lock);
	return ret;
}

static struct f_ss_opts_attribute f_ss_opts_isoc_maxpacket =
	__CONFIGFS_ATTR(isoc_maxpacket, S_IRUGO | S_IWUSR,
			f_ss_opts_isoc_maxpacket_show,
			f_ss_opts_isoc_maxpacket_store);

static ssize_t f_ss_opts_isoc_mult_show(struct f_ss_opts *opts, char *page)
{
	int result;

	mutex_lock(&opts->lock);
	result = sprintf(page, "%u", opts->isoc_mult);
	mutex_unlock(&opts->lock);

	return result;
}

static ssize_t f_ss_opts_isoc_mult_store(struct f_ss_opts *opts,
				       const char *page, size_t len)
{
	int ret;
	u8 num;

	mutex_lock(&opts->lock);
	if (opts->refcnt) {
		ret = -EBUSY;
		goto end;
	}

	ret = kstrtou8(page, 0, &num);
	if (ret)
		goto end;

	if (num > 2) {
		ret = -EINVAL;
		goto end;
	}

	opts->isoc_mult = num;
	ret = len;
end:
	mutex_unlock(&opts->lock);
	return ret;
}

static struct f_ss_opts_attribute f_ss_opts_isoc_mult =
	__CONFIGFS_ATTR(isoc_mult, S_IRUGO | S_IWUSR,
			f_ss_opts_isoc_mult_show,
			f_ss_opts_isoc_mult_store);

static ssize_t f_ss_opts_isoc_maxburst_show(struct f_ss_opts *opts, char *page)
{
	int result;

	mutex_lock(&opts->lock);
	result = sprintf(page, "%u", opts->isoc_maxburst);
	mutex_unlock(&opts->lock);

	return result;
}

static ssize_t f_ss_opts_isoc_maxburst_store(struct f_ss_opts *opts,
				       const char *page, size_t len)
{
	int ret;
	u8 num;

	mutex_lock(&opts->lock);
	if (opts->refcnt) {
		ret = -EBUSY;
		goto end;
	}

	ret = kstrtou8(page, 0, &num);
	if (ret)
		goto end;

	if (num > 15) {
		ret = -EINVAL;
		goto end;
	}

	opts->isoc_maxburst = num;
	ret = len;
end:
	mutex_unlock(&opts->lock);
	return ret;
}

static struct f_ss_opts_attribute f_ss_opts_isoc_maxburst =
	__CONFIGFS_ATTR(isoc_maxburst, S_IRUGO | S_IWUSR,
			f_ss_opts_isoc_maxburst_show,
			f_ss_opts_isoc_maxburst_store);

static ssize_t f_ss_opts_bulk_buflen_show(struct f_ss_opts *opts, char *page)
{
	int result;

	mutex_lock(&opts->lock);
	result = sprintf(page, "%u", opts->bulk_buflen);
	mutex_unlock(&opts->lock);

	return result;
}

static ssize_t f_ss_opts_bulk_buflen_store(struct f_ss_opts *opts,
					   const char *page, size_t len)
{
	int ret;
	u32 num;

	mutex_lock(&opts->lock);
	if (opts->refcnt) {
		ret = -EBUSY;
		goto end;
	}

	ret = kstrtou32(page, 0, &num);
	if (ret)
		goto end;

	opts->bulk_buflen = num;
	ret = len;
end:
	mutex_unlock(&opts->lock);
	return ret;
}

static struct f_ss_opts_attribute f_ss_opts_bulk_buflen =
	__CONFIGFS_ATTR(buflen, S_IRUGO | S_IWUSR,
			f_ss_opts_bulk_buflen_show,
			f_ss_opts_bulk_buflen_store);

<<<<<<< HEAD
static ssize_t f_ss_opts_int_interval_show(struct f_ss_opts *opts, char *page)
{
	int result;

	mutex_lock(&opts->lock);
	result = sprintf(page, "%u", opts->int_interval);
	mutex_unlock(&opts->lock);

	return result;
}

static ssize_t f_ss_opts_int_interval_store(struct f_ss_opts *opts,
				       const char *page, size_t len)
{
	int ret;
	u32 num;

	mutex_lock(&opts->lock);
	if (opts->refcnt) {
		ret = -EBUSY;
		goto end;
	}

	ret = kstrtou32(page, 0, &num);
	if (ret)
		goto end;

	if (num > 4096) {
		ret = -EINVAL;
		goto end;
	}

	opts->int_interval = num;
	ret = len;
end:
	mutex_unlock(&opts->lock);
	return ret;
}

static struct f_ss_opts_attribute f_ss_opts_int_interval =
	__CONFIGFS_ATTR(int_interval, S_IRUGO | S_IWUSR,
			f_ss_opts_int_interval_show,
			f_ss_opts_int_interval_store);

static ssize_t f_ss_opts_int_maxpacket_show(struct f_ss_opts *opts, char *page)
{
	int result;

	mutex_lock(&opts->lock);
	result = sprintf(page, "%u", opts->int_maxpacket);
	mutex_unlock(&opts->lock);

	return result;
}

static ssize_t f_ss_opts_int_maxpacket_store(struct f_ss_opts *opts,
				       const char *page, size_t len)
{
	int ret;
	u16 num;

	mutex_lock(&opts->lock);
	if (opts->refcnt) {
		ret = -EBUSY;
		goto end;
	}

	ret = kstrtou16(page, 0, &num);
	if (ret)
		goto end;

	if (num > 1024) {
		ret = -EINVAL;
		goto end;
	}

	opts->int_maxpacket = num;
	ret = len;
end:
	mutex_unlock(&opts->lock);
	return ret;
}

static struct f_ss_opts_attribute f_ss_opts_int_maxpacket =
	__CONFIGFS_ATTR(int_maxpacket, S_IRUGO | S_IWUSR,
			f_ss_opts_int_maxpacket_show,
			f_ss_opts_int_maxpacket_store);

static ssize_t f_ss_opts_int_mult_show(struct f_ss_opts *opts, char *page)
{
	int result;

	mutex_lock(&opts->lock);
	result = sprintf(page, "%u", opts->int_mult);
	mutex_unlock(&opts->lock);

	return result;
}

static ssize_t f_ss_opts_int_mult_store(struct f_ss_opts *opts,
				       const char *page, size_t len)
{
	int ret;
	u8 num;

	mutex_lock(&opts->lock);
	if (opts->refcnt) {
		ret = -EBUSY;
		goto end;
	}

	ret = kstrtou8(page, 0, &num);
	if (ret)
		goto end;

	if (num > 2) {
		ret = -EINVAL;
		goto end;
	}

	opts->int_mult = num;
	ret = len;
end:
	mutex_unlock(&opts->lock);
	return ret;
}

static struct f_ss_opts_attribute f_ss_opts_int_mult =
	__CONFIGFS_ATTR(int_mult, S_IRUGO | S_IWUSR,
			f_ss_opts_int_mult_show,
			f_ss_opts_int_mult_store);

static ssize_t f_ss_opts_int_maxburst_show(struct f_ss_opts *opts, char *page)
{
	int result;

	mutex_lock(&opts->lock);
	result = sprintf(page, "%u", opts->int_maxburst);
	mutex_unlock(&opts->lock);

	return result;
}

static ssize_t f_ss_opts_int_maxburst_store(struct f_ss_opts *opts,
				       const char *page, size_t len)
{
	int ret;
	u8 num;

	mutex_lock(&opts->lock);
	if (opts->refcnt) {
		ret = -EBUSY;
		goto end;
	}

	ret = kstrtou8(page, 0, &num);
	if (ret)
		goto end;

	if (num > 15) {
		ret = -EINVAL;
		goto end;
	}

	opts->int_maxburst = num;
	ret = len;
end:
	mutex_unlock(&opts->lock);
	return ret;
}

static struct f_ss_opts_attribute f_ss_opts_int_maxburst =
	__CONFIGFS_ATTR(int_maxburst, S_IRUGO | S_IWUSR,
			f_ss_opts_int_maxburst_show,
			f_ss_opts_int_maxburst_store);

=======
>>>>>>> d525211f
static struct configfs_attribute *ss_attrs[] = {
	&f_ss_opts_pattern.attr,
	&f_ss_opts_isoc_interval.attr,
	&f_ss_opts_isoc_maxpacket.attr,
	&f_ss_opts_isoc_mult.attr,
	&f_ss_opts_isoc_maxburst.attr,
	&f_ss_opts_bulk_buflen.attr,
	NULL,
};

static struct config_item_type ss_func_type = {
	.ct_item_ops    = &ss_item_ops,
	.ct_attrs	= ss_attrs,
	.ct_owner       = THIS_MODULE,
};

static void source_sink_free_instance(struct usb_function_instance *fi)
{
	struct f_ss_opts *ss_opts;

	ss_opts = container_of(fi, struct f_ss_opts, func_inst);
	kfree(ss_opts);
}

static struct usb_function_instance *source_sink_alloc_inst(void)
{
	struct f_ss_opts *ss_opts;

	ss_opts = kzalloc(sizeof(*ss_opts), GFP_KERNEL);
	if (!ss_opts)
		return ERR_PTR(-ENOMEM);
	mutex_init(&ss_opts->lock);
	ss_opts->func_inst.free_func_inst = source_sink_free_instance;
	ss_opts->isoc_interval = GZERO_ISOC_INTERVAL;
	ss_opts->isoc_maxpacket = GZERO_ISOC_MAXPACKET;
	ss_opts->bulk_buflen = GZERO_BULK_BUFLEN;

	config_group_init_type_name(&ss_opts->func_inst.group, "",
				    &ss_func_type);

	return &ss_opts->func_inst;
}
DECLARE_USB_FUNCTION(SourceSink, source_sink_alloc_inst,
		source_sink_alloc_func);

static int __init sslb_modinit(void)
{
	int ret;

	ret = usb_function_register(&SourceSinkusb_func);
	if (ret)
		return ret;
	ret = lb_modinit();
	if (ret)
		usb_function_unregister(&SourceSinkusb_func);
	return ret;
}
static void __exit sslb_modexit(void)
{
	usb_function_unregister(&SourceSinkusb_func);
	lb_modexit();
}
module_init(sslb_modinit);
module_exit(sslb_modexit);

MODULE_LICENSE("GPL");<|MERGE_RESOLUTION|>--- conflicted
+++ resolved
@@ -1179,185 +1179,6 @@
 			f_ss_opts_bulk_buflen_show,
 			f_ss_opts_bulk_buflen_store);
 
-<<<<<<< HEAD
-static ssize_t f_ss_opts_int_interval_show(struct f_ss_opts *opts, char *page)
-{
-	int result;
-
-	mutex_lock(&opts->lock);
-	result = sprintf(page, "%u", opts->int_interval);
-	mutex_unlock(&opts->lock);
-
-	return result;
-}
-
-static ssize_t f_ss_opts_int_interval_store(struct f_ss_opts *opts,
-				       const char *page, size_t len)
-{
-	int ret;
-	u32 num;
-
-	mutex_lock(&opts->lock);
-	if (opts->refcnt) {
-		ret = -EBUSY;
-		goto end;
-	}
-
-	ret = kstrtou32(page, 0, &num);
-	if (ret)
-		goto end;
-
-	if (num > 4096) {
-		ret = -EINVAL;
-		goto end;
-	}
-
-	opts->int_interval = num;
-	ret = len;
-end:
-	mutex_unlock(&opts->lock);
-	return ret;
-}
-
-static struct f_ss_opts_attribute f_ss_opts_int_interval =
-	__CONFIGFS_ATTR(int_interval, S_IRUGO | S_IWUSR,
-			f_ss_opts_int_interval_show,
-			f_ss_opts_int_interval_store);
-
-static ssize_t f_ss_opts_int_maxpacket_show(struct f_ss_opts *opts, char *page)
-{
-	int result;
-
-	mutex_lock(&opts->lock);
-	result = sprintf(page, "%u", opts->int_maxpacket);
-	mutex_unlock(&opts->lock);
-
-	return result;
-}
-
-static ssize_t f_ss_opts_int_maxpacket_store(struct f_ss_opts *opts,
-				       const char *page, size_t len)
-{
-	int ret;
-	u16 num;
-
-	mutex_lock(&opts->lock);
-	if (opts->refcnt) {
-		ret = -EBUSY;
-		goto end;
-	}
-
-	ret = kstrtou16(page, 0, &num);
-	if (ret)
-		goto end;
-
-	if (num > 1024) {
-		ret = -EINVAL;
-		goto end;
-	}
-
-	opts->int_maxpacket = num;
-	ret = len;
-end:
-	mutex_unlock(&opts->lock);
-	return ret;
-}
-
-static struct f_ss_opts_attribute f_ss_opts_int_maxpacket =
-	__CONFIGFS_ATTR(int_maxpacket, S_IRUGO | S_IWUSR,
-			f_ss_opts_int_maxpacket_show,
-			f_ss_opts_int_maxpacket_store);
-
-static ssize_t f_ss_opts_int_mult_show(struct f_ss_opts *opts, char *page)
-{
-	int result;
-
-	mutex_lock(&opts->lock);
-	result = sprintf(page, "%u", opts->int_mult);
-	mutex_unlock(&opts->lock);
-
-	return result;
-}
-
-static ssize_t f_ss_opts_int_mult_store(struct f_ss_opts *opts,
-				       const char *page, size_t len)
-{
-	int ret;
-	u8 num;
-
-	mutex_lock(&opts->lock);
-	if (opts->refcnt) {
-		ret = -EBUSY;
-		goto end;
-	}
-
-	ret = kstrtou8(page, 0, &num);
-	if (ret)
-		goto end;
-
-	if (num > 2) {
-		ret = -EINVAL;
-		goto end;
-	}
-
-	opts->int_mult = num;
-	ret = len;
-end:
-	mutex_unlock(&opts->lock);
-	return ret;
-}
-
-static struct f_ss_opts_attribute f_ss_opts_int_mult =
-	__CONFIGFS_ATTR(int_mult, S_IRUGO | S_IWUSR,
-			f_ss_opts_int_mult_show,
-			f_ss_opts_int_mult_store);
-
-static ssize_t f_ss_opts_int_maxburst_show(struct f_ss_opts *opts, char *page)
-{
-	int result;
-
-	mutex_lock(&opts->lock);
-	result = sprintf(page, "%u", opts->int_maxburst);
-	mutex_unlock(&opts->lock);
-
-	return result;
-}
-
-static ssize_t f_ss_opts_int_maxburst_store(struct f_ss_opts *opts,
-				       const char *page, size_t len)
-{
-	int ret;
-	u8 num;
-
-	mutex_lock(&opts->lock);
-	if (opts->refcnt) {
-		ret = -EBUSY;
-		goto end;
-	}
-
-	ret = kstrtou8(page, 0, &num);
-	if (ret)
-		goto end;
-
-	if (num > 15) {
-		ret = -EINVAL;
-		goto end;
-	}
-
-	opts->int_maxburst = num;
-	ret = len;
-end:
-	mutex_unlock(&opts->lock);
-	return ret;
-}
-
-static struct f_ss_opts_attribute f_ss_opts_int_maxburst =
-	__CONFIGFS_ATTR(int_maxburst, S_IRUGO | S_IWUSR,
-			f_ss_opts_int_maxburst_show,
-			f_ss_opts_int_maxburst_store);
-
-=======
->>>>>>> d525211f
 static struct configfs_attribute *ss_attrs[] = {
 	&f_ss_opts_pattern.attr,
 	&f_ss_opts_isoc_interval.attr,
