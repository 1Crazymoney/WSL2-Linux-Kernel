/*
 * Packet matching code.
 *
 * Copyright (C) 1999 Paul `Rusty' Russell & Michael J. Neuling
 * Copyright (C) 2000-2005 Netfilter Core Team <coreteam@netfilter.org>
 *
 * This program is free software; you can redistribute it and/or modify
 * it under the terms of the GNU General Public License version 2 as
 * published by the Free Software Foundation.
 */
#define pr_fmt(fmt) KBUILD_MODNAME ": " fmt
#include <linux/cache.h>
#include <linux/capability.h>
#include <linux/skbuff.h>
#include <linux/kmod.h>
#include <linux/vmalloc.h>
#include <linux/netdevice.h>
#include <linux/module.h>
#include <linux/icmp.h>
#include <net/ip.h>
#include <net/compat.h>
#include <asm/uaccess.h>
#include <linux/mutex.h>
#include <linux/proc_fs.h>
#include <linux/err.h>
#include <linux/cpumask.h>

#include <linux/netfilter/x_tables.h>
#include <linux/netfilter_ipv4/ip_tables.h>
#include <net/netfilter/nf_log.h>
#include "../../netfilter/xt_repldata.h"

MODULE_LICENSE("GPL");
MODULE_AUTHOR("Netfilter Core Team <coreteam@netfilter.org>");
MODULE_DESCRIPTION("IPv4 packet filter");

/*#define DEBUG_IP_FIREWALL*/
/*#define DEBUG_ALLOW_ALL*/ /* Useful for remote debugging */
/*#define DEBUG_IP_FIREWALL_USER*/

#ifdef DEBUG_IP_FIREWALL
#define dprintf(format, args...) pr_info(format , ## args)
#else
#define dprintf(format, args...)
#endif

#ifdef DEBUG_IP_FIREWALL_USER
#define duprintf(format, args...) pr_info(format , ## args)
#else
#define duprintf(format, args...)
#endif

#ifdef CONFIG_NETFILTER_DEBUG
#define IP_NF_ASSERT(x)		WARN_ON(!(x))
#else
#define IP_NF_ASSERT(x)
#endif

#if 0
/* All the better to debug you with... */
#define static
#define inline
#endif

void *ipt_alloc_initial_table(const struct xt_table *info)
{
	return xt_alloc_initial_table(ipt, IPT);
}
EXPORT_SYMBOL_GPL(ipt_alloc_initial_table);

/* Returns whether matches rule or not. */
/* Performance critical - called for every packet */
static inline bool
ip_packet_match(const struct iphdr *ip,
		const char *indev,
		const char *outdev,
		const struct ipt_ip *ipinfo,
		int isfrag)
{
	unsigned long ret;

#define FWINV(bool, invflg) ((bool) ^ !!(ipinfo->invflags & (invflg)))

	if (FWINV((ip->saddr&ipinfo->smsk.s_addr) != ipinfo->src.s_addr,
		  IPT_INV_SRCIP) ||
	    FWINV((ip->daddr&ipinfo->dmsk.s_addr) != ipinfo->dst.s_addr,
		  IPT_INV_DSTIP)) {
		dprintf("Source or dest mismatch.\n");

		dprintf("SRC: %pI4. Mask: %pI4. Target: %pI4.%s\n",
			&ip->saddr, &ipinfo->smsk.s_addr, &ipinfo->src.s_addr,
			ipinfo->invflags & IPT_INV_SRCIP ? " (INV)" : "");
		dprintf("DST: %pI4 Mask: %pI4 Target: %pI4.%s\n",
			&ip->daddr, &ipinfo->dmsk.s_addr, &ipinfo->dst.s_addr,
			ipinfo->invflags & IPT_INV_DSTIP ? " (INV)" : "");
		return false;
	}

	ret = ifname_compare_aligned(indev, ipinfo->iniface, ipinfo->iniface_mask);

	if (FWINV(ret != 0, IPT_INV_VIA_IN)) {
		dprintf("VIA in mismatch (%s vs %s).%s\n",
			indev, ipinfo->iniface,
			ipinfo->invflags&IPT_INV_VIA_IN ?" (INV)":"");
		return false;
	}

	ret = ifname_compare_aligned(outdev, ipinfo->outiface, ipinfo->outiface_mask);

	if (FWINV(ret != 0, IPT_INV_VIA_OUT)) {
		dprintf("VIA out mismatch (%s vs %s).%s\n",
			outdev, ipinfo->outiface,
			ipinfo->invflags&IPT_INV_VIA_OUT ?" (INV)":"");
		return false;
	}

	/* Check specific protocol */
	if (ipinfo->proto &&
	    FWINV(ip->protocol != ipinfo->proto, IPT_INV_PROTO)) {
		dprintf("Packet protocol %hi does not match %hi.%s\n",
			ip->protocol, ipinfo->proto,
			ipinfo->invflags&IPT_INV_PROTO ? " (INV)":"");
		return false;
	}

	/* If we have a fragment rule but the packet is not a fragment
	 * then we return zero */
	if (FWINV((ipinfo->flags&IPT_F_FRAG) && !isfrag, IPT_INV_FRAG)) {
		dprintf("Fragment rule but not fragment.%s\n",
			ipinfo->invflags & IPT_INV_FRAG ? " (INV)" : "");
		return false;
	}

	return true;
}

static bool
ip_checkentry(const struct ipt_ip *ip)
{
	if (ip->flags & ~IPT_F_MASK) {
		duprintf("Unknown flag bits set: %08X\n",
			 ip->flags & ~IPT_F_MASK);
		return false;
	}
	if (ip->invflags & ~IPT_INV_MASK) {
		duprintf("Unknown invflag bits set: %08X\n",
			 ip->invflags & ~IPT_INV_MASK);
		return false;
	}
	return true;
}

static unsigned int
ipt_error(struct sk_buff *skb, const struct xt_action_param *par)
{
	if (net_ratelimit())
		pr_info("error: `%s'\n", (const char *)par->targinfo);

	return NF_DROP;
}

/* Performance critical */
static inline struct ipt_entry *
get_entry(const void *base, unsigned int offset)
{
	return (struct ipt_entry *)(base + offset);
}

/* All zeroes == unconditional rule. */
/* Mildly perf critical (only if packet tracing is on) */
static inline bool unconditional(const struct ipt_ip *ip)
{
	static const struct ipt_ip uncond;

	return memcmp(ip, &uncond, sizeof(uncond)) == 0;
#undef FWINV
}

/* for const-correctness */
static inline const struct xt_entry_target *
ipt_get_target_c(const struct ipt_entry *e)
{
	return ipt_get_target((struct ipt_entry *)e);
}

#if defined(CONFIG_NETFILTER_XT_TARGET_TRACE) || \
    defined(CONFIG_NETFILTER_XT_TARGET_TRACE_MODULE)
static const char *const hooknames[] = {
	[NF_INET_PRE_ROUTING]		= "PREROUTING",
	[NF_INET_LOCAL_IN]		= "INPUT",
	[NF_INET_FORWARD]		= "FORWARD",
	[NF_INET_LOCAL_OUT]		= "OUTPUT",
	[NF_INET_POST_ROUTING]		= "POSTROUTING",
};

enum nf_ip_trace_comments {
	NF_IP_TRACE_COMMENT_RULE,
	NF_IP_TRACE_COMMENT_RETURN,
	NF_IP_TRACE_COMMENT_POLICY,
};

static const char *const comments[] = {
	[NF_IP_TRACE_COMMENT_RULE]	= "rule",
	[NF_IP_TRACE_COMMENT_RETURN]	= "return",
	[NF_IP_TRACE_COMMENT_POLICY]	= "policy",
};

static struct nf_loginfo trace_loginfo = {
	.type = NF_LOG_TYPE_LOG,
	.u = {
		.log = {
			.level = 4,
			.logflags = NF_LOG_MASK,
		},
	},
};

/* Mildly perf critical (only if packet tracing is on) */
static inline int
get_chainname_rulenum(const struct ipt_entry *s, const struct ipt_entry *e,
		      const char *hookname, const char **chainname,
		      const char **comment, unsigned int *rulenum)
{
	const struct xt_standard_target *t = (void *)ipt_get_target_c(s);

	if (strcmp(t->target.u.kernel.target->name, XT_ERROR_TARGET) == 0) {
		/* Head of user chain: ERROR target with chainname */
		*chainname = t->target.data;
		(*rulenum) = 0;
	} else if (s == e) {
		(*rulenum)++;

		if (s->target_offset == sizeof(struct ipt_entry) &&
		    strcmp(t->target.u.kernel.target->name,
			   XT_STANDARD_TARGET) == 0 &&
		   t->verdict < 0 &&
		   unconditional(&s->ip)) {
			/* Tail of chains: STANDARD target (return/policy) */
			*comment = *chainname == hookname
				? comments[NF_IP_TRACE_COMMENT_POLICY]
				: comments[NF_IP_TRACE_COMMENT_RETURN];
		}
		return 1;
	} else
		(*rulenum)++;

	return 0;
}

static void trace_packet(const struct sk_buff *skb,
			 unsigned int hook,
			 const struct net_device *in,
			 const struct net_device *out,
			 const char *tablename,
			 const struct xt_table_info *private,
			 const struct ipt_entry *e)
{
	const void *table_base;
	const struct ipt_entry *root;
	const char *hookname, *chainname, *comment;
	const struct ipt_entry *iter;
	unsigned int rulenum = 0;

	table_base = private->entries[smp_processor_id()];
	root = get_entry(table_base, private->hook_entry[hook]);

	hookname = chainname = hooknames[hook];
	comment = comments[NF_IP_TRACE_COMMENT_RULE];

	xt_entry_foreach(iter, root, private->size - private->hook_entry[hook])
		if (get_chainname_rulenum(iter, e, hookname,
		    &chainname, &comment, &rulenum) != 0)
			break;

	nf_log_packet(AF_INET, hook, skb, in, out, &trace_loginfo,
		      "TRACE: %s:%s:%s:%u ",
		      tablename, chainname, comment, rulenum);
}
#endif

static inline __pure
struct ipt_entry *ipt_next_entry(const struct ipt_entry *entry)
{
	return (void *)entry + entry->next_offset;
}

/* Returns one of the generic firewall policies, like NF_ACCEPT. */
unsigned int
ipt_do_table(struct sk_buff *skb,
	     unsigned int hook,
	     const struct net_device *in,
	     const struct net_device *out,
	     struct xt_table *table)
{
	static const char nulldevname[IFNAMSIZ] __attribute__((aligned(sizeof(long))));
	const struct iphdr *ip;
	/* Initializing verdict to NF_DROP keeps gcc happy. */
	unsigned int verdict = NF_DROP;
	const char *indev, *outdev;
	const void *table_base;
	struct ipt_entry *e, **jumpstack;
	unsigned int *stackptr, origptr, cpu;
	const struct xt_table_info *private;
	struct xt_action_param acpar;
	unsigned int addend;

	/* Initialization */
	ip = ip_hdr(skb);
	indev = in ? in->name : nulldevname;
	outdev = out ? out->name : nulldevname;
	/* We handle fragments by dealing with the first fragment as
	 * if it was a normal packet.  All other fragments are treated
	 * normally, except that they will NEVER match rules that ask
	 * things we don't know, ie. tcp syn flag or ports).  If the
	 * rule is also a fragment-specific rule, non-fragments won't
	 * match it. */
	acpar.fragoff = ntohs(ip->frag_off) & IP_OFFSET;
	acpar.thoff   = ip_hdrlen(skb);
	acpar.hotdrop = false;
	acpar.in      = in;
	acpar.out     = out;
	acpar.family  = NFPROTO_IPV4;
	acpar.hooknum = hook;

	IP_NF_ASSERT(table->valid_hooks & (1 << hook));
	local_bh_disable();
	addend = xt_write_recseq_begin();
	private = table->private;
	cpu        = smp_processor_id();
	table_base = private->entries[cpu];
	jumpstack  = (struct ipt_entry **)private->jumpstack[cpu];
	stackptr   = per_cpu_ptr(private->stackptr, cpu);
	origptr    = *stackptr;

	e = get_entry(table_base, private->hook_entry[hook]);

	pr_debug("Entering %s(hook %u); sp at %u (UF %p)\n",
		 table->name, hook, origptr,
		 get_entry(table_base, private->underflow[hook]));

	do {
		const struct xt_entry_target *t;
		const struct xt_entry_match *ematch;

		IP_NF_ASSERT(e);
		if (!ip_packet_match(ip, indev, outdev,
		    &e->ip, acpar.fragoff)) {
 no_match:
			e = ipt_next_entry(e);
			continue;
		}

		xt_ematch_foreach(ematch, e) {
			acpar.match     = ematch->u.kernel.match;
			acpar.matchinfo = ematch->data;
			if (!acpar.match->match(skb, &acpar))
				goto no_match;
		}

		ADD_COUNTER(e->counters, skb->len, 1);

		t = ipt_get_target(e);
		IP_NF_ASSERT(t->u.kernel.target);

#if defined(CONFIG_NETFILTER_XT_TARGET_TRACE) || \
    defined(CONFIG_NETFILTER_XT_TARGET_TRACE_MODULE)
		/* The packet is traced: log it */
		if (unlikely(skb->nf_trace))
			trace_packet(skb, hook, in, out,
				     table->name, private, e);
#endif
		/* Standard target? */
		if (!t->u.kernel.target->target) {
			int v;

			v = ((struct xt_standard_target *)t)->verdict;
			if (v < 0) {
				/* Pop from stack? */
				if (v != XT_RETURN) {
					verdict = (unsigned)(-v) - 1;
					break;
				}
				if (*stackptr <= origptr) {
					e = get_entry(table_base,
					    private->underflow[hook]);
					pr_debug("Underflow (this is normal) "
						 "to %p\n", e);
				} else {
					e = jumpstack[--*stackptr];
					pr_debug("Pulled %p out from pos %u\n",
						 e, *stackptr);
					e = ipt_next_entry(e);
				}
				continue;
			}
			if (table_base + v != ipt_next_entry(e) &&
			    !(e->ip.flags & IPT_F_GOTO)) {
				if (*stackptr >= private->stacksize) {
					verdict = NF_DROP;
					break;
				}
				jumpstack[(*stackptr)++] = e;
				pr_debug("Pushed %p into pos %u\n",
					 e, *stackptr - 1);
			}

			e = get_entry(table_base, v);
			continue;
		}

		acpar.target   = t->u.kernel.target;
		acpar.targinfo = t->data;

		verdict = t->u.kernel.target->target(skb, &acpar);
		/* Target might have changed stuff. */
		ip = ip_hdr(skb);
		if (verdict == XT_CONTINUE)
			e = ipt_next_entry(e);
		else
			/* Verdict */
			break;
	} while (!acpar.hotdrop);
	pr_debug("Exiting %s; resetting sp from %u to %u\n",
		 __func__, *stackptr, origptr);
	*stackptr = origptr;
<<<<<<< HEAD
	xt_info_rdunlock_bh();
=======
 	xt_write_recseq_end(addend);
 	local_bh_enable();

>>>>>>> d762f438
#ifdef DEBUG_ALLOW_ALL
	return NF_ACCEPT;
#else
	if (acpar.hotdrop)
		return NF_DROP;
	else return verdict;
#endif
}

/* Figures out from what hook each rule can be called: returns 0 if
   there are loops.  Puts hook bitmask in comefrom. */
static int
mark_source_chains(const struct xt_table_info *newinfo,
		   unsigned int valid_hooks, void *entry0)
{
	unsigned int hook;

	/* No recursion; use packet counter to save back ptrs (reset
	   to 0 as we leave), and comefrom to save source hook bitmask */
	for (hook = 0; hook < NF_INET_NUMHOOKS; hook++) {
		unsigned int pos = newinfo->hook_entry[hook];
		struct ipt_entry *e = (struct ipt_entry *)(entry0 + pos);

		if (!(valid_hooks & (1 << hook)))
			continue;

		/* Set initial back pointer. */
		e->counters.pcnt = pos;

		for (;;) {
			const struct xt_standard_target *t
				= (void *)ipt_get_target_c(e);
			int visited = e->comefrom & (1 << hook);

			if (e->comefrom & (1 << NF_INET_NUMHOOKS)) {
				pr_err("iptables: loop hook %u pos %u %08X.\n",
				       hook, pos, e->comefrom);
				return 0;
			}
			e->comefrom |= ((1 << hook) | (1 << NF_INET_NUMHOOKS));

			/* Unconditional return/END. */
			if ((e->target_offset == sizeof(struct ipt_entry) &&
			     (strcmp(t->target.u.user.name,
				     XT_STANDARD_TARGET) == 0) &&
			     t->verdict < 0 && unconditional(&e->ip)) ||
			    visited) {
				unsigned int oldpos, size;

				if ((strcmp(t->target.u.user.name,
			    		    XT_STANDARD_TARGET) == 0) &&
				    t->verdict < -NF_MAX_VERDICT - 1) {
					duprintf("mark_source_chains: bad "
						"negative verdict (%i)\n",
								t->verdict);
					return 0;
				}

				/* Return: backtrack through the last
				   big jump. */
				do {
					e->comefrom ^= (1<<NF_INET_NUMHOOKS);
#ifdef DEBUG_IP_FIREWALL_USER
					if (e->comefrom
					    & (1 << NF_INET_NUMHOOKS)) {
						duprintf("Back unset "
							 "on hook %u "
							 "rule %u\n",
							 hook, pos);
					}
#endif
					oldpos = pos;
					pos = e->counters.pcnt;
					e->counters.pcnt = 0;

					/* We're at the start. */
					if (pos == oldpos)
						goto next;

					e = (struct ipt_entry *)
						(entry0 + pos);
				} while (oldpos == pos + e->next_offset);

				/* Move along one */
				size = e->next_offset;
				e = (struct ipt_entry *)
					(entry0 + pos + size);
				e->counters.pcnt = pos;
				pos += size;
			} else {
				int newpos = t->verdict;

				if (strcmp(t->target.u.user.name,
					   XT_STANDARD_TARGET) == 0 &&
				    newpos >= 0) {
					if (newpos > newinfo->size -
						sizeof(struct ipt_entry)) {
						duprintf("mark_source_chains: "
							"bad verdict (%i)\n",
								newpos);
						return 0;
					}
					/* This a jump; chase it. */
					duprintf("Jump rule %u -> %u\n",
						 pos, newpos);
				} else {
					/* ... this is a fallthru */
					newpos = pos + e->next_offset;
				}
				e = (struct ipt_entry *)
					(entry0 + newpos);
				e->counters.pcnt = pos;
				pos = newpos;
			}
		}
		next:
		duprintf("Finished chain %u\n", hook);
	}
	return 1;
}

static void cleanup_match(struct xt_entry_match *m, struct net *net)
{
	struct xt_mtdtor_param par;

	par.net       = net;
	par.match     = m->u.kernel.match;
	par.matchinfo = m->data;
	par.family    = NFPROTO_IPV4;
	if (par.match->destroy != NULL)
		par.match->destroy(&par);
	module_put(par.match->me);
}

static int
check_entry(const struct ipt_entry *e, const char *name)
{
	const struct xt_entry_target *t;

	if (!ip_checkentry(&e->ip)) {
		duprintf("ip check failed %p %s.\n", e, par->match->name);
		return -EINVAL;
	}

	if (e->target_offset + sizeof(struct xt_entry_target) >
	    e->next_offset)
		return -EINVAL;

	t = ipt_get_target_c(e);
	if (e->target_offset + t->u.target_size > e->next_offset)
		return -EINVAL;

	return 0;
}

static int
check_match(struct xt_entry_match *m, struct xt_mtchk_param *par)
{
	const struct ipt_ip *ip = par->entryinfo;
	int ret;

	par->match     = m->u.kernel.match;
	par->matchinfo = m->data;

	ret = xt_check_match(par, m->u.match_size - sizeof(*m),
	      ip->proto, ip->invflags & IPT_INV_PROTO);
	if (ret < 0) {
		duprintf("check failed for `%s'.\n", par->match->name);
		return ret;
	}
	return 0;
}

static int
find_check_match(struct xt_entry_match *m, struct xt_mtchk_param *par)
{
	struct xt_match *match;
	int ret;

	match = xt_request_find_match(NFPROTO_IPV4, m->u.user.name,
				      m->u.user.revision);
	if (IS_ERR(match)) {
		duprintf("find_check_match: `%s' not found\n", m->u.user.name);
		return PTR_ERR(match);
	}
	m->u.kernel.match = match;

	ret = check_match(m, par);
	if (ret)
		goto err;

	return 0;
err:
	module_put(m->u.kernel.match->me);
	return ret;
}

static int check_target(struct ipt_entry *e, struct net *net, const char *name)
{
	struct xt_entry_target *t = ipt_get_target(e);
	struct xt_tgchk_param par = {
		.net       = net,
		.table     = name,
		.entryinfo = e,
		.target    = t->u.kernel.target,
		.targinfo  = t->data,
		.hook_mask = e->comefrom,
		.family    = NFPROTO_IPV4,
	};
	int ret;

	ret = xt_check_target(&par, t->u.target_size - sizeof(*t),
	      e->ip.proto, e->ip.invflags & IPT_INV_PROTO);
	if (ret < 0) {
		duprintf("check failed for `%s'.\n",
			 t->u.kernel.target->name);
		return ret;
	}
	return 0;
}

static int
find_check_entry(struct ipt_entry *e, struct net *net, const char *name,
		 unsigned int size)
{
	struct xt_entry_target *t;
	struct xt_target *target;
	int ret;
	unsigned int j;
	struct xt_mtchk_param mtpar;
	struct xt_entry_match *ematch;

	ret = check_entry(e, name);
	if (ret)
		return ret;

	j = 0;
	mtpar.net	= net;
	mtpar.table     = name;
	mtpar.entryinfo = &e->ip;
	mtpar.hook_mask = e->comefrom;
	mtpar.family    = NFPROTO_IPV4;
	xt_ematch_foreach(ematch, e) {
		ret = find_check_match(ematch, &mtpar);
		if (ret != 0)
			goto cleanup_matches;
		++j;
	}

	t = ipt_get_target(e);
	target = xt_request_find_target(NFPROTO_IPV4, t->u.user.name,
					t->u.user.revision);
	if (IS_ERR(target)) {
		duprintf("find_check_entry: `%s' not found\n", t->u.user.name);
		ret = PTR_ERR(target);
		goto cleanup_matches;
	}
	t->u.kernel.target = target;

	ret = check_target(e, net, name);
	if (ret)
		goto err;
	return 0;
 err:
	module_put(t->u.kernel.target->me);
 cleanup_matches:
	xt_ematch_foreach(ematch, e) {
		if (j-- == 0)
			break;
		cleanup_match(ematch, net);
	}
	return ret;
}

static bool check_underflow(const struct ipt_entry *e)
{
	const struct xt_entry_target *t;
	unsigned int verdict;

	if (!unconditional(&e->ip))
		return false;
	t = ipt_get_target_c(e);
	if (strcmp(t->u.user.name, XT_STANDARD_TARGET) != 0)
		return false;
	verdict = ((struct xt_standard_target *)t)->verdict;
	verdict = -verdict - 1;
	return verdict == NF_DROP || verdict == NF_ACCEPT;
}

static int
check_entry_size_and_hooks(struct ipt_entry *e,
			   struct xt_table_info *newinfo,
			   const unsigned char *base,
			   const unsigned char *limit,
			   const unsigned int *hook_entries,
			   const unsigned int *underflows,
			   unsigned int valid_hooks)
{
	unsigned int h;

	if ((unsigned long)e % __alignof__(struct ipt_entry) != 0 ||
	    (unsigned char *)e + sizeof(struct ipt_entry) >= limit) {
		duprintf("Bad offset %p\n", e);
		return -EINVAL;
	}

	if (e->next_offset
	    < sizeof(struct ipt_entry) + sizeof(struct xt_entry_target)) {
		duprintf("checking: element %p size %u\n",
			 e, e->next_offset);
		return -EINVAL;
	}

	/* Check hooks & underflows */
	for (h = 0; h < NF_INET_NUMHOOKS; h++) {
		if (!(valid_hooks & (1 << h)))
			continue;
		if ((unsigned char *)e - base == hook_entries[h])
			newinfo->hook_entry[h] = hook_entries[h];
		if ((unsigned char *)e - base == underflows[h]) {
			if (!check_underflow(e)) {
				pr_err("Underflows must be unconditional and "
				       "use the STANDARD target with "
				       "ACCEPT/DROP\n");
				return -EINVAL;
			}
			newinfo->underflow[h] = underflows[h];
		}
	}

	/* Clear counters and comefrom */
	e->counters = ((struct xt_counters) { 0, 0 });
	e->comefrom = 0;
	return 0;
}

static void
cleanup_entry(struct ipt_entry *e, struct net *net)
{
	struct xt_tgdtor_param par;
	struct xt_entry_target *t;
	struct xt_entry_match *ematch;

	/* Cleanup all matches */
	xt_ematch_foreach(ematch, e)
		cleanup_match(ematch, net);
	t = ipt_get_target(e);

	par.net      = net;
	par.target   = t->u.kernel.target;
	par.targinfo = t->data;
	par.family   = NFPROTO_IPV4;
	if (par.target->destroy != NULL)
		par.target->destroy(&par);
	module_put(par.target->me);
}

/* Checks and translates the user-supplied table segment (held in
   newinfo) */
static int
translate_table(struct net *net, struct xt_table_info *newinfo, void *entry0,
                const struct ipt_replace *repl)
{
	struct ipt_entry *iter;
	unsigned int i;
	int ret = 0;

	newinfo->size = repl->size;
	newinfo->number = repl->num_entries;

	/* Init all hooks to impossible value. */
	for (i = 0; i < NF_INET_NUMHOOKS; i++) {
		newinfo->hook_entry[i] = 0xFFFFFFFF;
		newinfo->underflow[i] = 0xFFFFFFFF;
	}

	duprintf("translate_table: size %u\n", newinfo->size);
	i = 0;
	/* Walk through entries, checking offsets. */
	xt_entry_foreach(iter, entry0, newinfo->size) {
		ret = check_entry_size_and_hooks(iter, newinfo, entry0,
						 entry0 + repl->size,
						 repl->hook_entry,
						 repl->underflow,
						 repl->valid_hooks);
		if (ret != 0)
			return ret;
		++i;
		if (strcmp(ipt_get_target(iter)->u.user.name,
		    XT_ERROR_TARGET) == 0)
			++newinfo->stacksize;
	}

	if (i != repl->num_entries) {
		duprintf("translate_table: %u not %u entries\n",
			 i, repl->num_entries);
		return -EINVAL;
	}

	/* Check hooks all assigned */
	for (i = 0; i < NF_INET_NUMHOOKS; i++) {
		/* Only hooks which are valid */
		if (!(repl->valid_hooks & (1 << i)))
			continue;
		if (newinfo->hook_entry[i] == 0xFFFFFFFF) {
			duprintf("Invalid hook entry %u %u\n",
				 i, repl->hook_entry[i]);
			return -EINVAL;
		}
		if (newinfo->underflow[i] == 0xFFFFFFFF) {
			duprintf("Invalid underflow %u %u\n",
				 i, repl->underflow[i]);
			return -EINVAL;
		}
	}

	if (!mark_source_chains(newinfo, repl->valid_hooks, entry0))
		return -ELOOP;

	/* Finally, each sanity check must pass */
	i = 0;
	xt_entry_foreach(iter, entry0, newinfo->size) {
		ret = find_check_entry(iter, net, repl->name, repl->size);
		if (ret != 0)
			break;
		++i;
	}

	if (ret != 0) {
		xt_entry_foreach(iter, entry0, newinfo->size) {
			if (i-- == 0)
				break;
			cleanup_entry(iter, net);
		}
		return ret;
	}

	/* And one copy for every other CPU */
	for_each_possible_cpu(i) {
		if (newinfo->entries[i] && newinfo->entries[i] != entry0)
			memcpy(newinfo->entries[i], entry0, newinfo->size);
	}

	return ret;
}

static void
get_counters(const struct xt_table_info *t,
	     struct xt_counters counters[])
{
	struct ipt_entry *iter;
	unsigned int cpu;
	unsigned int i;

	for_each_possible_cpu(cpu) {
		seqcount_t *s = &per_cpu(xt_recseq, cpu);

		i = 0;
		xt_entry_foreach(iter, t->entries[cpu], t->size) {
			u64 bcnt, pcnt;
			unsigned int start;

			do {
				start = read_seqcount_begin(s);
				bcnt = iter->counters.bcnt;
				pcnt = iter->counters.pcnt;
			} while (read_seqcount_retry(s, start));

			ADD_COUNTER(counters[i], bcnt, pcnt);
			++i; /* macro does multi eval of i */
		}
	}
}

static struct xt_counters *alloc_counters(const struct xt_table *table)
{
	unsigned int countersize;
	struct xt_counters *counters;
	const struct xt_table_info *private = table->private;

	/* We need atomic snapshot of counters: rest doesn't change
	   (other than comefrom, which userspace doesn't care
	   about). */
	countersize = sizeof(struct xt_counters) * private->number;
	counters = vzalloc(countersize);

	if (counters == NULL)
		return ERR_PTR(-ENOMEM);

	get_counters(private, counters);

	return counters;
}

static int
copy_entries_to_user(unsigned int total_size,
		     const struct xt_table *table,
		     void __user *userptr)
{
	unsigned int off, num;
	const struct ipt_entry *e;
	struct xt_counters *counters;
	const struct xt_table_info *private = table->private;
	int ret = 0;
	const void *loc_cpu_entry;

	counters = alloc_counters(table);
	if (IS_ERR(counters))
		return PTR_ERR(counters);

	/* choose the copy that is on our node/cpu, ...
	 * This choice is lazy (because current thread is
	 * allowed to migrate to another cpu)
	 */
	loc_cpu_entry = private->entries[raw_smp_processor_id()];
	if (copy_to_user(userptr, loc_cpu_entry, total_size) != 0) {
		ret = -EFAULT;
		goto free_counters;
	}

	/* FIXME: use iterator macros --RR */
	/* ... then go back and fix counters and names */
	for (off = 0, num = 0; off < total_size; off += e->next_offset, num++){
		unsigned int i;
		const struct xt_entry_match *m;
		const struct xt_entry_target *t;

		e = (struct ipt_entry *)(loc_cpu_entry + off);
		if (copy_to_user(userptr + off
				 + offsetof(struct ipt_entry, counters),
				 &counters[num],
				 sizeof(counters[num])) != 0) {
			ret = -EFAULT;
			goto free_counters;
		}

		for (i = sizeof(struct ipt_entry);
		     i < e->target_offset;
		     i += m->u.match_size) {
			m = (void *)e + i;

			if (copy_to_user(userptr + off + i
					 + offsetof(struct xt_entry_match,
						    u.user.name),
					 m->u.kernel.match->name,
					 strlen(m->u.kernel.match->name)+1)
			    != 0) {
				ret = -EFAULT;
				goto free_counters;
			}
		}

		t = ipt_get_target_c(e);
		if (copy_to_user(userptr + off + e->target_offset
				 + offsetof(struct xt_entry_target,
					    u.user.name),
				 t->u.kernel.target->name,
				 strlen(t->u.kernel.target->name)+1) != 0) {
			ret = -EFAULT;
			goto free_counters;
		}
	}

 free_counters:
	vfree(counters);
	return ret;
}

#ifdef CONFIG_COMPAT
static void compat_standard_from_user(void *dst, const void *src)
{
	int v = *(compat_int_t *)src;

	if (v > 0)
		v += xt_compat_calc_jump(AF_INET, v);
	memcpy(dst, &v, sizeof(v));
}

static int compat_standard_to_user(void __user *dst, const void *src)
{
	compat_int_t cv = *(int *)src;

	if (cv > 0)
		cv -= xt_compat_calc_jump(AF_INET, cv);
	return copy_to_user(dst, &cv, sizeof(cv)) ? -EFAULT : 0;
}

static int compat_calc_entry(const struct ipt_entry *e,
			     const struct xt_table_info *info,
			     const void *base, struct xt_table_info *newinfo)
{
	const struct xt_entry_match *ematch;
	const struct xt_entry_target *t;
	unsigned int entry_offset;
	int off, i, ret;

	off = sizeof(struct ipt_entry) - sizeof(struct compat_ipt_entry);
	entry_offset = (void *)e - base;
	xt_ematch_foreach(ematch, e)
		off += xt_compat_match_offset(ematch->u.kernel.match);
	t = ipt_get_target_c(e);
	off += xt_compat_target_offset(t->u.kernel.target);
	newinfo->size -= off;
	ret = xt_compat_add_offset(AF_INET, entry_offset, off);
	if (ret)
		return ret;

	for (i = 0; i < NF_INET_NUMHOOKS; i++) {
		if (info->hook_entry[i] &&
		    (e < (struct ipt_entry *)(base + info->hook_entry[i])))
			newinfo->hook_entry[i] -= off;
		if (info->underflow[i] &&
		    (e < (struct ipt_entry *)(base + info->underflow[i])))
			newinfo->underflow[i] -= off;
	}
	return 0;
}

static int compat_table_info(const struct xt_table_info *info,
			     struct xt_table_info *newinfo)
{
	struct ipt_entry *iter;
	void *loc_cpu_entry;
	int ret;

	if (!newinfo || !info)
		return -EINVAL;

	/* we dont care about newinfo->entries[] */
	memcpy(newinfo, info, offsetof(struct xt_table_info, entries));
	newinfo->initial_entries = 0;
	loc_cpu_entry = info->entries[raw_smp_processor_id()];
	xt_compat_init_offsets(AF_INET, info->number);
	xt_entry_foreach(iter, loc_cpu_entry, info->size) {
		ret = compat_calc_entry(iter, info, loc_cpu_entry, newinfo);
		if (ret != 0)
			return ret;
	}
	return 0;
}
#endif

static int get_info(struct net *net, void __user *user,
                    const int *len, int compat)
{
	char name[XT_TABLE_MAXNAMELEN];
	struct xt_table *t;
	int ret;

	if (*len != sizeof(struct ipt_getinfo)) {
		duprintf("length %u != %zu\n", *len,
			 sizeof(struct ipt_getinfo));
		return -EINVAL;
	}

	if (copy_from_user(name, user, sizeof(name)) != 0)
		return -EFAULT;

	name[XT_TABLE_MAXNAMELEN-1] = '\0';
#ifdef CONFIG_COMPAT
	if (compat)
		xt_compat_lock(AF_INET);
#endif
	t = try_then_request_module(xt_find_table_lock(net, AF_INET, name),
				    "iptable_%s", name);
	if (t && !IS_ERR(t)) {
		struct ipt_getinfo info;
		const struct xt_table_info *private = t->private;
#ifdef CONFIG_COMPAT
		struct xt_table_info tmp;

		if (compat) {
			ret = compat_table_info(private, &tmp);
			xt_compat_flush_offsets(AF_INET);
			private = &tmp;
		}
#endif
		memset(&info, 0, sizeof(info));
		info.valid_hooks = t->valid_hooks;
		memcpy(info.hook_entry, private->hook_entry,
		       sizeof(info.hook_entry));
		memcpy(info.underflow, private->underflow,
		       sizeof(info.underflow));
		info.num_entries = private->number;
		info.size = private->size;
		strcpy(info.name, name);

		if (copy_to_user(user, &info, *len) != 0)
			ret = -EFAULT;
		else
			ret = 0;

		xt_table_unlock(t);
		module_put(t->me);
	} else
		ret = t ? PTR_ERR(t) : -ENOENT;
#ifdef CONFIG_COMPAT
	if (compat)
		xt_compat_unlock(AF_INET);
#endif
	return ret;
}

static int
get_entries(struct net *net, struct ipt_get_entries __user *uptr,
	    const int *len)
{
	int ret;
	struct ipt_get_entries get;
	struct xt_table *t;

	if (*len < sizeof(get)) {
		duprintf("get_entries: %u < %zu\n", *len, sizeof(get));
		return -EINVAL;
	}
	if (copy_from_user(&get, uptr, sizeof(get)) != 0)
		return -EFAULT;
	if (*len != sizeof(struct ipt_get_entries) + get.size) {
		duprintf("get_entries: %u != %zu\n",
			 *len, sizeof(get) + get.size);
		return -EINVAL;
	}

	t = xt_find_table_lock(net, AF_INET, get.name);
	if (t && !IS_ERR(t)) {
		const struct xt_table_info *private = t->private;
		duprintf("t->private->number = %u\n", private->number);
		if (get.size == private->size)
			ret = copy_entries_to_user(private->size,
						   t, uptr->entrytable);
		else {
			duprintf("get_entries: I've got %u not %u!\n",
				 private->size, get.size);
			ret = -EAGAIN;
		}
		module_put(t->me);
		xt_table_unlock(t);
	} else
		ret = t ? PTR_ERR(t) : -ENOENT;

	return ret;
}

static int
__do_replace(struct net *net, const char *name, unsigned int valid_hooks,
	     struct xt_table_info *newinfo, unsigned int num_counters,
	     void __user *counters_ptr)
{
	int ret;
	struct xt_table *t;
	struct xt_table_info *oldinfo;
	struct xt_counters *counters;
	void *loc_cpu_old_entry;
	struct ipt_entry *iter;

	ret = 0;
	counters = vzalloc(num_counters * sizeof(struct xt_counters));
	if (!counters) {
		ret = -ENOMEM;
		goto out;
	}

	t = try_then_request_module(xt_find_table_lock(net, AF_INET, name),
				    "iptable_%s", name);
	if (!t || IS_ERR(t)) {
		ret = t ? PTR_ERR(t) : -ENOENT;
		goto free_newinfo_counters_untrans;
	}

	/* You lied! */
	if (valid_hooks != t->valid_hooks) {
		duprintf("Valid hook crap: %08X vs %08X\n",
			 valid_hooks, t->valid_hooks);
		ret = -EINVAL;
		goto put_module;
	}

	oldinfo = xt_replace_table(t, num_counters, newinfo, &ret);
	if (!oldinfo)
		goto put_module;

	/* Update module usage count based on number of rules */
	duprintf("do_replace: oldnum=%u, initnum=%u, newnum=%u\n",
		oldinfo->number, oldinfo->initial_entries, newinfo->number);
	if ((oldinfo->number > oldinfo->initial_entries) ||
	    (newinfo->number <= oldinfo->initial_entries))
		module_put(t->me);
	if ((oldinfo->number > oldinfo->initial_entries) &&
	    (newinfo->number <= oldinfo->initial_entries))
		module_put(t->me);

	/* Get the old counters, and synchronize with replace */
	get_counters(oldinfo, counters);

	/* Decrease module usage counts and free resource */
	loc_cpu_old_entry = oldinfo->entries[raw_smp_processor_id()];
	xt_entry_foreach(iter, loc_cpu_old_entry, oldinfo->size)
		cleanup_entry(iter, net);

	xt_free_table_info(oldinfo);
	if (copy_to_user(counters_ptr, counters,
			 sizeof(struct xt_counters) * num_counters) != 0)
		ret = -EFAULT;
	vfree(counters);
	xt_table_unlock(t);
	return ret;

 put_module:
	module_put(t->me);
	xt_table_unlock(t);
 free_newinfo_counters_untrans:
	vfree(counters);
 out:
	return ret;
}

static int
do_replace(struct net *net, const void __user *user, unsigned int len)
{
	int ret;
	struct ipt_replace tmp;
	struct xt_table_info *newinfo;
	void *loc_cpu_entry;
	struct ipt_entry *iter;

	if (copy_from_user(&tmp, user, sizeof(tmp)) != 0)
		return -EFAULT;

	/* overflow check */
	if (tmp.num_counters >= INT_MAX / sizeof(struct xt_counters))
		return -ENOMEM;
	tmp.name[sizeof(tmp.name)-1] = 0;

	newinfo = xt_alloc_table_info(tmp.size);
	if (!newinfo)
		return -ENOMEM;

	/* choose the copy that is on our node/cpu */
	loc_cpu_entry = newinfo->entries[raw_smp_processor_id()];
	if (copy_from_user(loc_cpu_entry, user + sizeof(tmp),
			   tmp.size) != 0) {
		ret = -EFAULT;
		goto free_newinfo;
	}

	ret = translate_table(net, newinfo, loc_cpu_entry, &tmp);
	if (ret != 0)
		goto free_newinfo;

	duprintf("Translated table\n");

	ret = __do_replace(net, tmp.name, tmp.valid_hooks, newinfo,
			   tmp.num_counters, tmp.counters);
	if (ret)
		goto free_newinfo_untrans;
	return 0;

 free_newinfo_untrans:
	xt_entry_foreach(iter, loc_cpu_entry, newinfo->size)
		cleanup_entry(iter, net);
 free_newinfo:
	xt_free_table_info(newinfo);
	return ret;
}

static int
do_add_counters(struct net *net, const void __user *user,
                unsigned int len, int compat)
{
	unsigned int i, curcpu;
	struct xt_counters_info tmp;
	struct xt_counters *paddc;
	unsigned int num_counters;
	const char *name;
	int size;
	void *ptmp;
	struct xt_table *t;
	const struct xt_table_info *private;
	int ret = 0;
	void *loc_cpu_entry;
	struct ipt_entry *iter;
	unsigned int addend;
#ifdef CONFIG_COMPAT
	struct compat_xt_counters_info compat_tmp;

	if (compat) {
		ptmp = &compat_tmp;
		size = sizeof(struct compat_xt_counters_info);
	} else
#endif
	{
		ptmp = &tmp;
		size = sizeof(struct xt_counters_info);
	}

	if (copy_from_user(ptmp, user, size) != 0)
		return -EFAULT;

#ifdef CONFIG_COMPAT
	if (compat) {
		num_counters = compat_tmp.num_counters;
		name = compat_tmp.name;
	} else
#endif
	{
		num_counters = tmp.num_counters;
		name = tmp.name;
	}

	if (len != size + num_counters * sizeof(struct xt_counters))
		return -EINVAL;

	paddc = vmalloc(len - size);
	if (!paddc)
		return -ENOMEM;

	if (copy_from_user(paddc, user + size, len - size) != 0) {
		ret = -EFAULT;
		goto free;
	}

	t = xt_find_table_lock(net, AF_INET, name);
	if (!t || IS_ERR(t)) {
		ret = t ? PTR_ERR(t) : -ENOENT;
		goto free;
	}

	local_bh_disable();
	private = t->private;
	if (private->number != num_counters) {
		ret = -EINVAL;
		goto unlock_up_free;
	}

	i = 0;
	/* Choose the copy that is on our node */
	curcpu = smp_processor_id();
	loc_cpu_entry = private->entries[curcpu];
	addend = xt_write_recseq_begin();
	xt_entry_foreach(iter, loc_cpu_entry, private->size) {
		ADD_COUNTER(iter->counters, paddc[i].bcnt, paddc[i].pcnt);
		++i;
	}
	xt_write_recseq_end(addend);
 unlock_up_free:
	local_bh_enable();
	xt_table_unlock(t);
	module_put(t->me);
 free:
	vfree(paddc);

	return ret;
}

#ifdef CONFIG_COMPAT
struct compat_ipt_replace {
	char			name[XT_TABLE_MAXNAMELEN];
	u32			valid_hooks;
	u32			num_entries;
	u32			size;
	u32			hook_entry[NF_INET_NUMHOOKS];
	u32			underflow[NF_INET_NUMHOOKS];
	u32			num_counters;
	compat_uptr_t		counters;	/* struct xt_counters * */
	struct compat_ipt_entry	entries[0];
};

static int
compat_copy_entry_to_user(struct ipt_entry *e, void __user **dstptr,
			  unsigned int *size, struct xt_counters *counters,
			  unsigned int i)
{
	struct xt_entry_target *t;
	struct compat_ipt_entry __user *ce;
	u_int16_t target_offset, next_offset;
	compat_uint_t origsize;
	const struct xt_entry_match *ematch;
	int ret = 0;

	origsize = *size;
	ce = (struct compat_ipt_entry __user *)*dstptr;
	if (copy_to_user(ce, e, sizeof(struct ipt_entry)) != 0 ||
	    copy_to_user(&ce->counters, &counters[i],
	    sizeof(counters[i])) != 0)
		return -EFAULT;

	*dstptr += sizeof(struct compat_ipt_entry);
	*size -= sizeof(struct ipt_entry) - sizeof(struct compat_ipt_entry);

	xt_ematch_foreach(ematch, e) {
		ret = xt_compat_match_to_user(ematch, dstptr, size);
		if (ret != 0)
			return ret;
	}
	target_offset = e->target_offset - (origsize - *size);
	t = ipt_get_target(e);
	ret = xt_compat_target_to_user(t, dstptr, size);
	if (ret)
		return ret;
	next_offset = e->next_offset - (origsize - *size);
	if (put_user(target_offset, &ce->target_offset) != 0 ||
	    put_user(next_offset, &ce->next_offset) != 0)
		return -EFAULT;
	return 0;
}

static int
compat_find_calc_match(struct xt_entry_match *m,
		       const char *name,
		       const struct ipt_ip *ip,
		       unsigned int hookmask,
		       int *size)
{
	struct xt_match *match;

	match = xt_request_find_match(NFPROTO_IPV4, m->u.user.name,
				      m->u.user.revision);
	if (IS_ERR(match)) {
		duprintf("compat_check_calc_match: `%s' not found\n",
			 m->u.user.name);
		return PTR_ERR(match);
	}
	m->u.kernel.match = match;
	*size += xt_compat_match_offset(match);
	return 0;
}

static void compat_release_entry(struct compat_ipt_entry *e)
{
	struct xt_entry_target *t;
	struct xt_entry_match *ematch;

	/* Cleanup all matches */
	xt_ematch_foreach(ematch, e)
		module_put(ematch->u.kernel.match->me);
	t = compat_ipt_get_target(e);
	module_put(t->u.kernel.target->me);
}

static int
check_compat_entry_size_and_hooks(struct compat_ipt_entry *e,
				  struct xt_table_info *newinfo,
				  unsigned int *size,
				  const unsigned char *base,
				  const unsigned char *limit,
				  const unsigned int *hook_entries,
				  const unsigned int *underflows,
				  const char *name)
{
	struct xt_entry_match *ematch;
	struct xt_entry_target *t;
	struct xt_target *target;
	unsigned int entry_offset;
	unsigned int j;
	int ret, off, h;

	duprintf("check_compat_entry_size_and_hooks %p\n", e);
	if ((unsigned long)e % __alignof__(struct compat_ipt_entry) != 0 ||
	    (unsigned char *)e + sizeof(struct compat_ipt_entry) >= limit) {
		duprintf("Bad offset %p, limit = %p\n", e, limit);
		return -EINVAL;
	}

	if (e->next_offset < sizeof(struct compat_ipt_entry) +
			     sizeof(struct compat_xt_entry_target)) {
		duprintf("checking: element %p size %u\n",
			 e, e->next_offset);
		return -EINVAL;
	}

	/* For purposes of check_entry casting the compat entry is fine */
	ret = check_entry((struct ipt_entry *)e, name);
	if (ret)
		return ret;

	off = sizeof(struct ipt_entry) - sizeof(struct compat_ipt_entry);
	entry_offset = (void *)e - (void *)base;
	j = 0;
	xt_ematch_foreach(ematch, e) {
		ret = compat_find_calc_match(ematch, name,
					     &e->ip, e->comefrom, &off);
		if (ret != 0)
			goto release_matches;
		++j;
	}

	t = compat_ipt_get_target(e);
	target = xt_request_find_target(NFPROTO_IPV4, t->u.user.name,
					t->u.user.revision);
	if (IS_ERR(target)) {
		duprintf("check_compat_entry_size_and_hooks: `%s' not found\n",
			 t->u.user.name);
		ret = PTR_ERR(target);
		goto release_matches;
	}
	t->u.kernel.target = target;

	off += xt_compat_target_offset(target);
	*size += off;
	ret = xt_compat_add_offset(AF_INET, entry_offset, off);
	if (ret)
		goto out;

	/* Check hooks & underflows */
	for (h = 0; h < NF_INET_NUMHOOKS; h++) {
		if ((unsigned char *)e - base == hook_entries[h])
			newinfo->hook_entry[h] = hook_entries[h];
		if ((unsigned char *)e - base == underflows[h])
			newinfo->underflow[h] = underflows[h];
	}

	/* Clear counters and comefrom */
	memset(&e->counters, 0, sizeof(e->counters));
	e->comefrom = 0;
	return 0;

out:
	module_put(t->u.kernel.target->me);
release_matches:
	xt_ematch_foreach(ematch, e) {
		if (j-- == 0)
			break;
		module_put(ematch->u.kernel.match->me);
	}
	return ret;
}

static int
compat_copy_entry_from_user(struct compat_ipt_entry *e, void **dstptr,
			    unsigned int *size, const char *name,
			    struct xt_table_info *newinfo, unsigned char *base)
{
	struct xt_entry_target *t;
	struct xt_target *target;
	struct ipt_entry *de;
	unsigned int origsize;
	int ret, h;
	struct xt_entry_match *ematch;

	ret = 0;
	origsize = *size;
	de = (struct ipt_entry *)*dstptr;
	memcpy(de, e, sizeof(struct ipt_entry));
	memcpy(&de->counters, &e->counters, sizeof(e->counters));

	*dstptr += sizeof(struct ipt_entry);
	*size += sizeof(struct ipt_entry) - sizeof(struct compat_ipt_entry);

	xt_ematch_foreach(ematch, e) {
		ret = xt_compat_match_from_user(ematch, dstptr, size);
		if (ret != 0)
			return ret;
	}
	de->target_offset = e->target_offset - (origsize - *size);
	t = compat_ipt_get_target(e);
	target = t->u.kernel.target;
	xt_compat_target_from_user(t, dstptr, size);

	de->next_offset = e->next_offset - (origsize - *size);
	for (h = 0; h < NF_INET_NUMHOOKS; h++) {
		if ((unsigned char *)de - base < newinfo->hook_entry[h])
			newinfo->hook_entry[h] -= origsize - *size;
		if ((unsigned char *)de - base < newinfo->underflow[h])
			newinfo->underflow[h] -= origsize - *size;
	}
	return ret;
}

static int
compat_check_entry(struct ipt_entry *e, struct net *net, const char *name)
{
	struct xt_entry_match *ematch;
	struct xt_mtchk_param mtpar;
	unsigned int j;
	int ret = 0;

	j = 0;
	mtpar.net	= net;
	mtpar.table     = name;
	mtpar.entryinfo = &e->ip;
	mtpar.hook_mask = e->comefrom;
	mtpar.family    = NFPROTO_IPV4;
	xt_ematch_foreach(ematch, e) {
		ret = check_match(ematch, &mtpar);
		if (ret != 0)
			goto cleanup_matches;
		++j;
	}

	ret = check_target(e, net, name);
	if (ret)
		goto cleanup_matches;
	return 0;

 cleanup_matches:
	xt_ematch_foreach(ematch, e) {
		if (j-- == 0)
			break;
		cleanup_match(ematch, net);
	}
	return ret;
}

static int
translate_compat_table(struct net *net,
		       const char *name,
		       unsigned int valid_hooks,
		       struct xt_table_info **pinfo,
		       void **pentry0,
		       unsigned int total_size,
		       unsigned int number,
		       unsigned int *hook_entries,
		       unsigned int *underflows)
{
	unsigned int i, j;
	struct xt_table_info *newinfo, *info;
	void *pos, *entry0, *entry1;
	struct compat_ipt_entry *iter0;
	struct ipt_entry *iter1;
	unsigned int size;
	int ret;

	info = *pinfo;
	entry0 = *pentry0;
	size = total_size;
	info->number = number;

	/* Init all hooks to impossible value. */
	for (i = 0; i < NF_INET_NUMHOOKS; i++) {
		info->hook_entry[i] = 0xFFFFFFFF;
		info->underflow[i] = 0xFFFFFFFF;
	}

	duprintf("translate_compat_table: size %u\n", info->size);
	j = 0;
	xt_compat_lock(AF_INET);
	xt_compat_init_offsets(AF_INET, number);
	/* Walk through entries, checking offsets. */
	xt_entry_foreach(iter0, entry0, total_size) {
		ret = check_compat_entry_size_and_hooks(iter0, info, &size,
							entry0,
							entry0 + total_size,
							hook_entries,
							underflows,
							name);
		if (ret != 0)
			goto out_unlock;
		++j;
	}

	ret = -EINVAL;
	if (j != number) {
		duprintf("translate_compat_table: %u not %u entries\n",
			 j, number);
		goto out_unlock;
	}

	/* Check hooks all assigned */
	for (i = 0; i < NF_INET_NUMHOOKS; i++) {
		/* Only hooks which are valid */
		if (!(valid_hooks & (1 << i)))
			continue;
		if (info->hook_entry[i] == 0xFFFFFFFF) {
			duprintf("Invalid hook entry %u %u\n",
				 i, hook_entries[i]);
			goto out_unlock;
		}
		if (info->underflow[i] == 0xFFFFFFFF) {
			duprintf("Invalid underflow %u %u\n",
				 i, underflows[i]);
			goto out_unlock;
		}
	}

	ret = -ENOMEM;
	newinfo = xt_alloc_table_info(size);
	if (!newinfo)
		goto out_unlock;

	newinfo->number = number;
	for (i = 0; i < NF_INET_NUMHOOKS; i++) {
		newinfo->hook_entry[i] = info->hook_entry[i];
		newinfo->underflow[i] = info->underflow[i];
	}
	entry1 = newinfo->entries[raw_smp_processor_id()];
	pos = entry1;
	size = total_size;
	xt_entry_foreach(iter0, entry0, total_size) {
		ret = compat_copy_entry_from_user(iter0, &pos, &size,
						  name, newinfo, entry1);
		if (ret != 0)
			break;
	}
	xt_compat_flush_offsets(AF_INET);
	xt_compat_unlock(AF_INET);
	if (ret)
		goto free_newinfo;

	ret = -ELOOP;
	if (!mark_source_chains(newinfo, valid_hooks, entry1))
		goto free_newinfo;

	i = 0;
	xt_entry_foreach(iter1, entry1, newinfo->size) {
		ret = compat_check_entry(iter1, net, name);
		if (ret != 0)
			break;
		++i;
		if (strcmp(ipt_get_target(iter1)->u.user.name,
		    XT_ERROR_TARGET) == 0)
			++newinfo->stacksize;
	}
	if (ret) {
		/*
		 * The first i matches need cleanup_entry (calls ->destroy)
		 * because they had called ->check already. The other j-i
		 * entries need only release.
		 */
		int skip = i;
		j -= i;
		xt_entry_foreach(iter0, entry0, newinfo->size) {
			if (skip-- > 0)
				continue;
			if (j-- == 0)
				break;
			compat_release_entry(iter0);
		}
		xt_entry_foreach(iter1, entry1, newinfo->size) {
			if (i-- == 0)
				break;
			cleanup_entry(iter1, net);
		}
		xt_free_table_info(newinfo);
		return ret;
	}

	/* And one copy for every other CPU */
	for_each_possible_cpu(i)
		if (newinfo->entries[i] && newinfo->entries[i] != entry1)
			memcpy(newinfo->entries[i], entry1, newinfo->size);

	*pinfo = newinfo;
	*pentry0 = entry1;
	xt_free_table_info(info);
	return 0;

free_newinfo:
	xt_free_table_info(newinfo);
out:
	xt_entry_foreach(iter0, entry0, total_size) {
		if (j-- == 0)
			break;
		compat_release_entry(iter0);
	}
	return ret;
out_unlock:
	xt_compat_flush_offsets(AF_INET);
	xt_compat_unlock(AF_INET);
	goto out;
}

static int
compat_do_replace(struct net *net, void __user *user, unsigned int len)
{
	int ret;
	struct compat_ipt_replace tmp;
	struct xt_table_info *newinfo;
	void *loc_cpu_entry;
	struct ipt_entry *iter;

	if (copy_from_user(&tmp, user, sizeof(tmp)) != 0)
		return -EFAULT;

	/* overflow check */
	if (tmp.size >= INT_MAX / num_possible_cpus())
		return -ENOMEM;
	if (tmp.num_counters >= INT_MAX / sizeof(struct xt_counters))
		return -ENOMEM;
	tmp.name[sizeof(tmp.name)-1] = 0;

	newinfo = xt_alloc_table_info(tmp.size);
	if (!newinfo)
		return -ENOMEM;

	/* choose the copy that is on our node/cpu */
	loc_cpu_entry = newinfo->entries[raw_smp_processor_id()];
	if (copy_from_user(loc_cpu_entry, user + sizeof(tmp),
			   tmp.size) != 0) {
		ret = -EFAULT;
		goto free_newinfo;
	}

	ret = translate_compat_table(net, tmp.name, tmp.valid_hooks,
				     &newinfo, &loc_cpu_entry, tmp.size,
				     tmp.num_entries, tmp.hook_entry,
				     tmp.underflow);
	if (ret != 0)
		goto free_newinfo;

	duprintf("compat_do_replace: Translated table\n");

	ret = __do_replace(net, tmp.name, tmp.valid_hooks, newinfo,
			   tmp.num_counters, compat_ptr(tmp.counters));
	if (ret)
		goto free_newinfo_untrans;
	return 0;

 free_newinfo_untrans:
	xt_entry_foreach(iter, loc_cpu_entry, newinfo->size)
		cleanup_entry(iter, net);
 free_newinfo:
	xt_free_table_info(newinfo);
	return ret;
}

static int
compat_do_ipt_set_ctl(struct sock *sk,	int cmd, void __user *user,
		      unsigned int len)
{
	int ret;

	if (!capable(CAP_NET_ADMIN))
		return -EPERM;

	switch (cmd) {
	case IPT_SO_SET_REPLACE:
		ret = compat_do_replace(sock_net(sk), user, len);
		break;

	case IPT_SO_SET_ADD_COUNTERS:
		ret = do_add_counters(sock_net(sk), user, len, 1);
		break;

	default:
		duprintf("do_ipt_set_ctl:  unknown request %i\n", cmd);
		ret = -EINVAL;
	}

	return ret;
}

struct compat_ipt_get_entries {
	char name[XT_TABLE_MAXNAMELEN];
	compat_uint_t size;
	struct compat_ipt_entry entrytable[0];
};

static int
compat_copy_entries_to_user(unsigned int total_size, struct xt_table *table,
			    void __user *userptr)
{
	struct xt_counters *counters;
	const struct xt_table_info *private = table->private;
	void __user *pos;
	unsigned int size;
	int ret = 0;
	const void *loc_cpu_entry;
	unsigned int i = 0;
	struct ipt_entry *iter;

	counters = alloc_counters(table);
	if (IS_ERR(counters))
		return PTR_ERR(counters);

	/* choose the copy that is on our node/cpu, ...
	 * This choice is lazy (because current thread is
	 * allowed to migrate to another cpu)
	 */
	loc_cpu_entry = private->entries[raw_smp_processor_id()];
	pos = userptr;
	size = total_size;
	xt_entry_foreach(iter, loc_cpu_entry, total_size) {
		ret = compat_copy_entry_to_user(iter, &pos,
						&size, counters, i++);
		if (ret != 0)
			break;
	}

	vfree(counters);
	return ret;
}

static int
compat_get_entries(struct net *net, struct compat_ipt_get_entries __user *uptr,
		   int *len)
{
	int ret;
	struct compat_ipt_get_entries get;
	struct xt_table *t;

	if (*len < sizeof(get)) {
		duprintf("compat_get_entries: %u < %zu\n", *len, sizeof(get));
		return -EINVAL;
	}

	if (copy_from_user(&get, uptr, sizeof(get)) != 0)
		return -EFAULT;

	if (*len != sizeof(struct compat_ipt_get_entries) + get.size) {
		duprintf("compat_get_entries: %u != %zu\n",
			 *len, sizeof(get) + get.size);
		return -EINVAL;
	}

	xt_compat_lock(AF_INET);
	t = xt_find_table_lock(net, AF_INET, get.name);
	if (t && !IS_ERR(t)) {
		const struct xt_table_info *private = t->private;
		struct xt_table_info info;
		duprintf("t->private->number = %u\n", private->number);
		ret = compat_table_info(private, &info);
		if (!ret && get.size == info.size) {
			ret = compat_copy_entries_to_user(private->size,
							  t, uptr->entrytable);
		} else if (!ret) {
			duprintf("compat_get_entries: I've got %u not %u!\n",
				 private->size, get.size);
			ret = -EAGAIN;
		}
		xt_compat_flush_offsets(AF_INET);
		module_put(t->me);
		xt_table_unlock(t);
	} else
		ret = t ? PTR_ERR(t) : -ENOENT;

	xt_compat_unlock(AF_INET);
	return ret;
}

static int do_ipt_get_ctl(struct sock *, int, void __user *, int *);

static int
compat_do_ipt_get_ctl(struct sock *sk, int cmd, void __user *user, int *len)
{
	int ret;

	if (!capable(CAP_NET_ADMIN))
		return -EPERM;

	switch (cmd) {
	case IPT_SO_GET_INFO:
		ret = get_info(sock_net(sk), user, len, 1);
		break;
	case IPT_SO_GET_ENTRIES:
		ret = compat_get_entries(sock_net(sk), user, len);
		break;
	default:
		ret = do_ipt_get_ctl(sk, cmd, user, len);
	}
	return ret;
}
#endif

static int
do_ipt_set_ctl(struct sock *sk, int cmd, void __user *user, unsigned int len)
{
	int ret;

	if (!capable(CAP_NET_ADMIN))
		return -EPERM;

	switch (cmd) {
	case IPT_SO_SET_REPLACE:
		ret = do_replace(sock_net(sk), user, len);
		break;

	case IPT_SO_SET_ADD_COUNTERS:
		ret = do_add_counters(sock_net(sk), user, len, 0);
		break;

	default:
		duprintf("do_ipt_set_ctl:  unknown request %i\n", cmd);
		ret = -EINVAL;
	}

	return ret;
}

static int
do_ipt_get_ctl(struct sock *sk, int cmd, void __user *user, int *len)
{
	int ret;

	if (!capable(CAP_NET_ADMIN))
		return -EPERM;

	switch (cmd) {
	case IPT_SO_GET_INFO:
		ret = get_info(sock_net(sk), user, len, 0);
		break;

	case IPT_SO_GET_ENTRIES:
		ret = get_entries(sock_net(sk), user, len);
		break;

	case IPT_SO_GET_REVISION_MATCH:
	case IPT_SO_GET_REVISION_TARGET: {
		struct xt_get_revision rev;
		int target;

		if (*len != sizeof(rev)) {
			ret = -EINVAL;
			break;
		}
		if (copy_from_user(&rev, user, sizeof(rev)) != 0) {
			ret = -EFAULT;
			break;
		}
		rev.name[sizeof(rev.name)-1] = 0;

		if (cmd == IPT_SO_GET_REVISION_TARGET)
			target = 1;
		else
			target = 0;

		try_then_request_module(xt_find_revision(AF_INET, rev.name,
							 rev.revision,
							 target, &ret),
					"ipt_%s", rev.name);
		break;
	}

	default:
		duprintf("do_ipt_get_ctl: unknown request %i\n", cmd);
		ret = -EINVAL;
	}

	return ret;
}

struct xt_table *ipt_register_table(struct net *net,
				    const struct xt_table *table,
				    const struct ipt_replace *repl)
{
	int ret;
	struct xt_table_info *newinfo;
	struct xt_table_info bootstrap = {0};
	void *loc_cpu_entry;
	struct xt_table *new_table;

	newinfo = xt_alloc_table_info(repl->size);
	if (!newinfo) {
		ret = -ENOMEM;
		goto out;
	}

	/* choose the copy on our node/cpu, but dont care about preemption */
	loc_cpu_entry = newinfo->entries[raw_smp_processor_id()];
	memcpy(loc_cpu_entry, repl->entries, repl->size);

	ret = translate_table(net, newinfo, loc_cpu_entry, repl);
	if (ret != 0)
		goto out_free;

	new_table = xt_register_table(net, table, &bootstrap, newinfo);
	if (IS_ERR(new_table)) {
		ret = PTR_ERR(new_table);
		goto out_free;
	}

	return new_table;

out_free:
	xt_free_table_info(newinfo);
out:
	return ERR_PTR(ret);
}

void ipt_unregister_table(struct net *net, struct xt_table *table)
{
	struct xt_table_info *private;
	void *loc_cpu_entry;
	struct module *table_owner = table->me;
	struct ipt_entry *iter;

	private = xt_unregister_table(table);

	/* Decrease module usage counts and free resources */
	loc_cpu_entry = private->entries[raw_smp_processor_id()];
	xt_entry_foreach(iter, loc_cpu_entry, private->size)
		cleanup_entry(iter, net);
	if (private->number > private->initial_entries)
		module_put(table_owner);
	xt_free_table_info(private);
}

/* Returns 1 if the type and code is matched by the range, 0 otherwise */
static inline bool
icmp_type_code_match(u_int8_t test_type, u_int8_t min_code, u_int8_t max_code,
		     u_int8_t type, u_int8_t code,
		     bool invert)
{
	return ((test_type == 0xFF) ||
		(type == test_type && code >= min_code && code <= max_code))
		^ invert;
}

static bool
icmp_match(const struct sk_buff *skb, struct xt_action_param *par)
{
	const struct icmphdr *ic;
	struct icmphdr _icmph;
	const struct ipt_icmp *icmpinfo = par->matchinfo;

	/* Must not be a fragment. */
	if (par->fragoff != 0)
		return false;

	ic = skb_header_pointer(skb, par->thoff, sizeof(_icmph), &_icmph);
	if (ic == NULL) {
		/* We've been asked to examine this packet, and we
		 * can't.  Hence, no choice but to drop.
		 */
		duprintf("Dropping evil ICMP tinygram.\n");
		par->hotdrop = true;
		return false;
	}

	return icmp_type_code_match(icmpinfo->type,
				    icmpinfo->code[0],
				    icmpinfo->code[1],
				    ic->type, ic->code,
				    !!(icmpinfo->invflags&IPT_ICMP_INV));
}

static int icmp_checkentry(const struct xt_mtchk_param *par)
{
	const struct ipt_icmp *icmpinfo = par->matchinfo;

	/* Must specify no unknown invflags */
	return (icmpinfo->invflags & ~IPT_ICMP_INV) ? -EINVAL : 0;
}

static struct xt_target ipt_builtin_tg[] __read_mostly = {
	{
		.name             = XT_STANDARD_TARGET,
		.targetsize       = sizeof(int),
		.family           = NFPROTO_IPV4,
#ifdef CONFIG_COMPAT
		.compatsize       = sizeof(compat_int_t),
		.compat_from_user = compat_standard_from_user,
		.compat_to_user   = compat_standard_to_user,
#endif
	},
	{
		.name             = XT_ERROR_TARGET,
		.target           = ipt_error,
		.targetsize       = XT_FUNCTION_MAXNAMELEN,
		.family           = NFPROTO_IPV4,
	},
};

static struct nf_sockopt_ops ipt_sockopts = {
	.pf		= PF_INET,
	.set_optmin	= IPT_BASE_CTL,
	.set_optmax	= IPT_SO_SET_MAX+1,
	.set		= do_ipt_set_ctl,
#ifdef CONFIG_COMPAT
	.compat_set	= compat_do_ipt_set_ctl,
#endif
	.get_optmin	= IPT_BASE_CTL,
	.get_optmax	= IPT_SO_GET_MAX+1,
	.get		= do_ipt_get_ctl,
#ifdef CONFIG_COMPAT
	.compat_get	= compat_do_ipt_get_ctl,
#endif
	.owner		= THIS_MODULE,
};

static struct xt_match ipt_builtin_mt[] __read_mostly = {
	{
		.name       = "icmp",
		.match      = icmp_match,
		.matchsize  = sizeof(struct ipt_icmp),
		.checkentry = icmp_checkentry,
		.proto      = IPPROTO_ICMP,
		.family     = NFPROTO_IPV4,
	},
};

static int __net_init ip_tables_net_init(struct net *net)
{
	return xt_proto_init(net, NFPROTO_IPV4);
}

static void __net_exit ip_tables_net_exit(struct net *net)
{
	xt_proto_fini(net, NFPROTO_IPV4);
}

static struct pernet_operations ip_tables_net_ops = {
	.init = ip_tables_net_init,
	.exit = ip_tables_net_exit,
};

static int __init ip_tables_init(void)
{
	int ret;

	ret = register_pernet_subsys(&ip_tables_net_ops);
	if (ret < 0)
		goto err1;

	/* No one else will be downing sem now, so we won't sleep */
	ret = xt_register_targets(ipt_builtin_tg, ARRAY_SIZE(ipt_builtin_tg));
	if (ret < 0)
		goto err2;
	ret = xt_register_matches(ipt_builtin_mt, ARRAY_SIZE(ipt_builtin_mt));
	if (ret < 0)
		goto err4;

	/* Register setsockopt */
	ret = nf_register_sockopt(&ipt_sockopts);
	if (ret < 0)
		goto err5;

	pr_info("(C) 2000-2006 Netfilter Core Team\n");
	return 0;

err5:
	xt_unregister_matches(ipt_builtin_mt, ARRAY_SIZE(ipt_builtin_mt));
err4:
	xt_unregister_targets(ipt_builtin_tg, ARRAY_SIZE(ipt_builtin_tg));
err2:
	unregister_pernet_subsys(&ip_tables_net_ops);
err1:
	return ret;
}

static void __exit ip_tables_fini(void)
{
	nf_unregister_sockopt(&ipt_sockopts);

	xt_unregister_matches(ipt_builtin_mt, ARRAY_SIZE(ipt_builtin_mt));
	xt_unregister_targets(ipt_builtin_tg, ARRAY_SIZE(ipt_builtin_tg));
	unregister_pernet_subsys(&ip_tables_net_ops);
}

EXPORT_SYMBOL(ipt_register_table);
EXPORT_SYMBOL(ipt_unregister_table);
EXPORT_SYMBOL(ipt_do_table);
module_init(ip_tables_init);
module_exit(ip_tables_fini);<|MERGE_RESOLUTION|>--- conflicted
+++ resolved
@@ -423,13 +423,9 @@
 	pr_debug("Exiting %s; resetting sp from %u to %u\n",
 		 __func__, *stackptr, origptr);
 	*stackptr = origptr;
-<<<<<<< HEAD
-	xt_info_rdunlock_bh();
-=======
  	xt_write_recseq_end(addend);
  	local_bh_enable();
 
->>>>>>> d762f438
 #ifdef DEBUG_ALLOW_ALL
 	return NF_ACCEPT;
 #else
