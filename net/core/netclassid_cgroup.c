--- conflicted
+++ resolved
@@ -67,26 +67,13 @@
 	return 0;
 }
 
-<<<<<<< HEAD
-static void cgrp_attach(struct cgroup_taskset *tset)
-{
-=======
 static void update_classid(struct cgroup_subsys_state *css, void *v)
 {
 	struct css_task_iter it;
->>>>>>> 527e9316
 	struct task_struct *p;
-	struct cgroup_subsys_state *css;
 
-	cgroup_taskset_for_each(p, css, tset) {
-		struct cgroup_cls_state *cs = css_cls_state(css);
-		void *v = (void *)(unsigned long)cs->classid;
-
-<<<<<<< HEAD
-=======
 	css_task_iter_start(css, &it);
 	while ((p = css_task_iter_next(&it))) {
->>>>>>> 527e9316
 		task_lock(p);
 		iterate_fd(p->files, 0, update_classid_sock, v);
 		task_unlock(p);
@@ -94,9 +81,11 @@
 	css_task_iter_end(&it);
 }
 
-static void cgrp_attach(struct cgroup_subsys_state *css,
-			struct cgroup_taskset *tset)
+static void cgrp_attach(struct cgroup_taskset *tset)
 {
+	struct cgroup_subsys_state *css;
+
+	cgroup_taskset_first(tset, &css);
 	update_classid(css,
 		       (void *)(unsigned long)css_cls_state(css)->classid);
 }
